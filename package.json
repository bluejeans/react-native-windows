--- conflicted
+++ resolved
@@ -1,10 +1,6 @@
 {
   "name": "react-native-windows",
-<<<<<<< HEAD
-  "version": "0.36.1",
-=======
   "version": "0.39.0-rc.0",
->>>>>>> 746d7109
   "description": "React Native platform extensions for the Universal Windows Platform.",
   "license": "MIT",
   "repository": {
@@ -28,21 +24,12 @@
     "README.md"
   ],
   "peerDependencies": {
-<<<<<<< HEAD
-    "react-native": "~0.36.0",
-    "react": "~15.3.1"
-  },
-  "devDependencies": {
-    "react-native": "~0.36.0",
-    "react": "~15.3.1"
-=======
     "react-native": "~0.39.0-rc.0",
     "react": "~15.4.0-rc.4"
   },
   "devDependencies": {
     "react-native": "~0.39.0-rc.0",
     "react": "~15.4.0-rc.4"
->>>>>>> 746d7109
   },
   "dependencies": {
     "chalk": "^1.1.3",
