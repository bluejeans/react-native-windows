{
  "name": "@bluejeans/react-native-windows",
<<<<<<< HEAD
  "version": "0.42.1-rc.31",
=======
  "version": "0.42.1-rc.35",
>>>>>>> 242e068d
  "description": "React Native platform extensions for the Universal Windows Platform.",
  "license": "MIT",
  "repository": {
    "type": "git",
    "url": "git@github.com:bluejeans/react-native-windows.git"
  },
  "engines": {
    "node": ">=4"
  },
  "engineStrict": true,
  "main": "Libraries/react-native-windows/react-native-windows.js",
  "scripts": {
    "test": "jasmine",
    "flow-check": "flow check"
  },
  "files": [
    "Libraries",
    "ReactWindows/ReactNative",
    "ReactWindows/ReactNative.Shared",
    "ReactWindows/ReactNative.Net46",
    "ReactWindows/ChakraBridge",
    "local-cli",
    "README.md"
  ],
  "peerDependencies": {
    "react-native": "~0.42.0",
    "react": "~15.4.1"
  },
  "devDependencies": {
    "flow-bin": "^0.40.0",
    "https-proxy-agent": "^1.0.0",
    "jasmine": "^2.5.2",
    "jasmine-reporters": "^2.2.0",
    "react": "~15.4.0-rc.4",
    "react-native": "~0.42.0-rc.2",
    "selenium-webdriver": "2.48.x"
  },
  "dependencies": {
    "chalk": "^1.1.3",
    "glob": "^7.0.3",
    "shelljs": "^0.7.0",
    "uuid": "^2.0.1",
    "xml-parser": "^1.2.1",
    "yeoman-environment": "^1.5.3",
    "yeoman-generator": "^0.21.2"
  },
  "rnpm": {
    "plugin": "./local-cli/index.js"
  }
}<|MERGE_RESOLUTION|>--- conflicted
+++ resolved
@@ -1,10 +1,6 @@
 {
   "name": "@bluejeans/react-native-windows",
-<<<<<<< HEAD
-  "version": "0.42.1-rc.31",
-=======
-  "version": "0.42.1-rc.35",
->>>>>>> 242e068d
+  "version": "0.42.1-rc.36",
   "description": "React Native platform extensions for the Universal Windows Platform.",
   "license": "MIT",
   "repository": {
