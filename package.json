--- conflicted
+++ resolved
@@ -1,11 +1,6 @@
 {
-<<<<<<< HEAD
   "name": "@bluejeans/react-native-windows",
-  "version": "0.42.1-rc.44",
-=======
-  "name": "react-native-windows",
   "version": "0.57.0-rc.5",
->>>>>>> 4c284fd2
   "description": "React Native platform extensions for the Universal Windows Platform.",
   "license": "MIT",
   "repository": {
@@ -19,10 +14,7 @@
   "main": "Libraries/react-native-windows/react-native-windows-implementation.js",
   "scripts": {
     "test": "jasmine",
-<<<<<<< HEAD
-=======
     "lint": "eslint .",
->>>>>>> 4c284fd2
     "flow-check": "flow check"
   },
   "files": [
@@ -39,31 +31,18 @@
     "README.md"
   ],
   "peerDependencies": {
-<<<<<<< HEAD
-    "react-native": "~0.42.0",
-    "react": "~15.4.1"
-  },
-  "devDependencies": {
-    "flow-bin": "^0.40.0",
-    "https-proxy-agent": "^1.0.0",
-    "jasmine": "^2.5.2",
-    "jasmine-reporters": "^2.2.0",
-    "react": "~15.4.0-rc.4",
-    "react-native": "~0.42.0-rc.2",
-    "selenium-webdriver": "2.48.x"
-=======
     "react": "16.5.0",
     "react-native": "~0.57.0"
   },
   "devDependencies": {
-    "babel-eslint": "9.0.0-beta.2",
-    "eslint": "5.1.0",
-    "eslint-config-fb-strict": "22.1.0",
-    "eslint-config-fbjs": "2.0.1",
-    "eslint-plugin-babel": "^4.1.1",
-    "eslint-plugin-flowtype": "2.43.0",
-    "eslint-plugin-prettier": "2.6.0",
-    "eslint-plugin-react": "7.8.2",
+    "babel-eslint": "^7.2.3",
+    "eslint": "^4.4.1",
+    "eslint-config-fb-strict": "^20.0.3",
+    "eslint-config-fbjs": "^2.0.0",
+    "eslint-plugin-babel": "^4.1.2",
+    "eslint-plugin-flowtype": "^2.35.0",
+    "eslint-plugin-prettier": "^2.1.2",
+    "eslint-plugin-react": "^7.2.0",
     "flow-bin": "^0.78.0",
     "https-proxy-agent": "^2.2.1",
     "jasmine": "^2.6.0",
@@ -73,7 +52,6 @@
     "react": "16.5.0",
     "react-devtools-core": "^3.3.4",
     "react-native": "~0.57.0"
->>>>>>> 4c284fd2
   },
   "dependencies": {
     "chalk": "^1.1.1",
