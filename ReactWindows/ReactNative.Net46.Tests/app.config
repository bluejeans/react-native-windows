--- conflicted
+++ resolved
@@ -1,13 +1,3 @@
 <?xml version="1.0" encoding="utf-8"?>
 <configuration>
-<<<<<<< HEAD
-  <runtime>
-    <assemblyBinding xmlns="urn:schemas-microsoft-com:asm.v1">
-      <dependentAssembly>
-      </dependentAssembly>
-    </assemblyBinding>
-  </runtime>
-<startup><supportedRuntime version="v4.0" sku=".NETFramework,Version=v4.5.1"/></startup></configuration>
-=======
-</configuration>
->>>>>>> 4c284fd2
+</configuration>