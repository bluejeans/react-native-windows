--- conflicted
+++ resolved
@@ -145,12 +145,9 @@
     <Compile Include="Modules\Storage\AsyncStorageModuleTests.cs" />
     <Compile Include="Properties\AssemblyInfo.cs" />
     <Compile Include="UIManager\UIManagerModuleTests.cs" />
-<<<<<<< HEAD
     <Compile Include="Views\TextInput\AutoCapitalize.cs" />
-=======
     <Compile Include="Views\Scroll\ReactScrollViewManagerTests.cs" />
     <Compile Include="Views\Scroll\TestScrollView.cs" />
->>>>>>> 4c284fd2
   </ItemGroup>
   <ItemGroup>
     <None Include="app.config" />
@@ -181,8 +178,6 @@
       <EmbedInteropTypes>False</EmbedInteropTypes>
     </COMReference>
   </ItemGroup>
-<<<<<<< HEAD
-=======
   <ItemGroup>
     <EmbeddedResource Include="Resources\sync.js">
       <CopyToOutputDirectory>Always</CopyToOutputDirectory>
@@ -193,7 +188,6 @@
       <CopyToOutputDirectory>Always</CopyToOutputDirectory>
     </EmbeddedResource>
   </ItemGroup>
->>>>>>> 4c284fd2
   <Import Project="..\ReactNative.Shared.Tests\ReactNative.Shared.Tests.projitems" Label="Shared" />
   <Import Project="$(MSBuildBinPath)\Microsoft.CSharp.targets" />
   <Import Project="$(SolutionDir)\packages\Facebook.Yoga.1.5.0-pre1\build\net45\Facebook.Yoga.targets" Condition="Exists('$(SolutionDir)\packages\Facebook.Yoga.1.5.0-pre1\build\net45\Facebook.Yoga.targets')" />
