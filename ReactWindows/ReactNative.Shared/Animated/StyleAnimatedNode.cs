--- conflicted
+++ resolved
@@ -42,12 +42,7 @@
                 }
                 else
                 {
-<<<<<<< HEAD
                     throw new InvalidOperationException($"Unsupported type of node used in property node: '{node.GetType()}'");
-=======
-                    throw new InvalidOperationException(
-                        Invariant($"Unsupported type of node used in prop node: '{node.GetType()}'"));
->>>>>>> 4c284fd2
                 }
             }
         }
