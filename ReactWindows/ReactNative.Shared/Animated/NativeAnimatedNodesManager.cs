--- conflicted
+++ resolved
@@ -280,17 +280,8 @@
                 throw new InvalidOperationException("Animated node connected to view should be props node.");
             }
 
-<<<<<<< HEAD
-            if (propsAnimatedNode.ConnectedViewTag != -1)
-            {
-                throw new InvalidOperationException($"Animated node '{animatedNodeTag}' is already attached to a view.");
-            }
-
-            propsAnimatedNode.ConnectedViewTag = viewTag;
-=======
             propsAnimatedNode.ConnectToView(viewTag);
             _updatedNodes[animatedNodeTag] = node;
->>>>>>> 4c284fd2
         }
 
         public void DisconnectAnimatedNodeFromView(int animatedNodeTag, int viewTag)
