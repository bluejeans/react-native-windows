--- conflicted
+++ resolved
@@ -9,11 +9,7 @@
 using System;
 using System.Collections.Generic;
 using System.Reflection;
-<<<<<<< HEAD
-=======
 using System.Threading.Tasks;
-using static System.FormattableString;
->>>>>>> 4c284fd2
 
 namespace ReactNative.Bridge
 {
@@ -58,11 +54,7 @@
         /// Instantiates a <see cref="NativeModuleBase"/>.
         /// </summary>
         protected NativeModuleBase()
-<<<<<<< HEAD
-            : this(CompiledReactDelegateFactory.Instance)
-=======
             : this(s_defaultDelegateFactory)
->>>>>>> 4c284fd2
         {
         }
 
@@ -256,19 +248,10 @@
             var methodMap = new Dictionary<string, INativeMethod>(exportedMethods.Count);
             foreach (var methodData in exportedMethods)
             {
-<<<<<<< HEAD
-                var existingMethod = default(INativeMethod);
-                if (methodMap.TryGetValue(method.Name, out existingMethod))
-                {
-                    throw new NotSupportedException($"React module '{GetType()}' with name '{Name}' has more than one ReactMethod with the name '{method.Name}'.");
-                }
-=======
                 var method = methodData.Item1;
                 var attribute = methodData.Item2;
                 if (methodMap.TryGetValue(method.Name, out var existingMethod))
-                    throw new NotSupportedException(
-                        Invariant($"React module '{GetType()}' with name '{Name}' has more than one ReactMethod with the name '{method.Name}'."));
->>>>>>> 4c284fd2
+                    throw new NotSupportedException($"React module '{GetType()}' with name '{Name}' has more than one ReactMethod with the name '{method.Name}'.");
 
                 methodMap.Add(method.Name, new NativeMethod(this, method, attribute));
             }
