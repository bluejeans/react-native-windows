--- conflicted
+++ resolved
@@ -30,8 +30,6 @@
         /// Instantiates the <see cref="ReactContextNativeModuleBase"/>.
         /// </summary>
         /// <param name="reactContext">The React context.</param>
-<<<<<<< HEAD
-=======
         /// <param name="actionQueue">The action queue.</param>
         protected ReactContextNativeModuleBase(ReactContext reactContext, IActionQueue actionQueue)
             : base(actionQueue)
@@ -46,7 +44,6 @@
         /// Instantiates the <see cref="ReactContextNativeModuleBase"/>.
         /// </summary>
         /// <param name="reactContext">The React context.</param>
->>>>>>> 4c284fd2
         /// <param name="delegateFactory">The React method delegate factory.</param>
         protected ReactContextNativeModuleBase(ReactContext reactContext, IReactDelegateFactory delegateFactory)
             : base(delegateFactory)
@@ -58,8 +55,6 @@
         }
 
         /// <summary>
-<<<<<<< HEAD
-=======
         /// Instantiates the <see cref="ReactContextNativeModuleBase"/>.
         /// </summary>
         /// <param name="reactContext">The React context.</param>
@@ -75,7 +70,6 @@
         }
 
         /// <summary>
->>>>>>> 4c284fd2
         /// The React context.
         /// </summary>
         public ReactContext Context { get; }
