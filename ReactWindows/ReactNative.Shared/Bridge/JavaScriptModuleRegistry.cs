--- conflicted
+++ resolved
@@ -1,20 +1,12 @@
-<<<<<<< HEAD
-﻿using Extensions;
-using Newtonsoft.Json.Linq;
-using System;
-using System.Collections.Generic;
-using System.Reflection;
-=======
 // Copyright (c) Microsoft Corporation. All rights reserved.
 // Portions derived from React Native:
 // Copyright (c) 2015-present, Facebook, Inc.
 // Licensed under the MIT License.
 
+using Extensions;
 using Newtonsoft.Json.Linq;
 using System;
 using System.Collections.Generic;
-using static System.FormattableString;
->>>>>>> 4c284fd2
 
 namespace ReactNative.Bridge
 {
@@ -49,21 +41,9 @@
             {
                 if (!_moduleInstances.TryGetValue(typeof(T), out var moduleInstance))
                 {
-<<<<<<< HEAD
-                    var registration = default(JavaScriptModuleRegistration);
-                    if (!_moduleRegistrations.TryGetValue(typeof(T), out registration))
-                    {
-                        throw new InvalidOperationException($"JS module '{typeof(T)}' hasn't been registered.");
-                    }
-
-                    var type = registration.ModuleInterface;
-                    moduleInstance = (IJavaScriptModule)Activator.CreateInstance(type);
-                    var invokeHandler = new JavaScriptModuleInvocationHandler(instance, registration);
-=======
                     var type = typeof(T);
                     moduleInstance = new T();
                     var invokeHandler = new JavaScriptModuleInvocationHandler(instance, type.Name);
->>>>>>> 4c284fd2
                     moduleInstance.InvocationHandler = invokeHandler;
                     _moduleInstances.Add(type, moduleInstance);
                 }
@@ -89,68 +69,7 @@
                     _moduleName,
                     name,
                     JArray.FromObject(args),
-<<<<<<< HEAD
-                    tracingName);
-            }
-        }
-
-        /// <summary>
-        /// Builder for <see cref="JavaScriptModuleRegistry"/>.
-        /// </summary>
-        public sealed class Builder
-        {
-            private readonly IList<JavaScriptModuleRegistration> _modules =
-                new List<JavaScriptModuleRegistration>();
-
-            /// <summary>
-            /// Add a JavaScript module.
-            /// </summary>
-            /// <param name="type">The JavaScript module type.</param>
-            /// <returns>The builder instance.</returns>
-            public Builder Add(Type type)
-            {
-#if DEBUG
-                Validate(type);
-#endif
-                _modules.Add(new JavaScriptModuleRegistration(type));
-                return this;
-            }
-
-            /// <summary>
-            /// Build the JavaScript module registry.
-            /// </summary>
-            /// <returns>The registry.</returns>
-            public JavaScriptModuleRegistry Build()
-            {
-                return new JavaScriptModuleRegistry(_modules);
-            }
-
-            private static void Validate(Type type)
-            {
-                if (type.GetTypeInfo().IsAbstract)
-                {
-                    throw new ArgumentException(
-                        $"JavaScript module '{type}' must not be abstract.",
-                        nameof(type));
-                }
-
-                if (!typeof(IJavaScriptModule).IsAssignableFrom(type))
-                {
-                    throw new ArgumentException(
-                        $"JavaScript module '{type}' must derive from IJavaScriptModule.",
-                        nameof(type));
-                }
-
-                var defaultConstructor = type.GetConstructor(Array<Type>.Empty);
-                if (defaultConstructor == null || !defaultConstructor.IsPublic)
-                {
-                    throw new ArgumentException(
-                        $"JavaScript module '{type}' must have a public default constructor.",
-                        nameof(type));
-                }
-=======
-                    Invariant($"JSCall__{_moduleName}_{name}"));
->>>>>>> 4c284fd2
+                    $"JSCall__{_moduleName}_{name}");
             }
         }
     }
