--- conflicted
+++ resolved
@@ -78,12 +78,8 @@
             LifecycleState initialLifecycleState,
             UIImplementationProvider uiImplementationProvider,
             Func<IJavaScriptExecutor> javaScriptExecutorFactory,
-<<<<<<< HEAD
-            Action<Exception> nativeModuleCallExceptionHandler)
-=======
             Action<Exception> nativeModuleCallExceptionHandler,
             bool lazyViewManagersEnabled)
->>>>>>> 4c284fd2
         {
             RnLog.Info(ReactConstants.RNW, $"ReactInstanceManager: constructor");
 
@@ -504,11 +500,6 @@
 
         private Task<ReactContext> CreateReactContextFromDevManagerAsync(CancellationToken token)
         {
-<<<<<<< HEAD
-            RecreateReactContextInBackground(
-                _javaScriptExecutorFactory,
-                JavaScriptBundleLoader.CreateFileLoader(_jsBundleFile));
-=======
             if (_devSupportManager.HasUpToDateBundleInCache())
             {
                 return CreateReactContextFromCachedPackagerBundleAsync(token);
@@ -517,7 +508,6 @@
             {
                 return _devSupportManager.CreateReactContextFromPackagerAsync(token);
             }
->>>>>>> 4c284fd2
         }
 
         private Task<ReactContext> CreateReactContextFromBundleAsync(CancellationToken token)
@@ -540,18 +530,10 @@
             Func<IJavaScriptExecutor> javaScriptExecutorFactory,
             CancellationToken token)
         {
-<<<<<<< HEAD
-            RecreateReactContextInBackground(
-                _javaScriptExecutorFactory,
-                JavaScriptBundleLoader.CreateCachedBundleFromNetworkLoader(
-                    _devSupportManager.SourceUrl,
-                    _devSupportManager.DownloadedJavaScriptBundleFile));
-=======
             var bundleLoader = JavaScriptBundleLoader.CreateRemoteDebuggerLoader(
                 _devSupportManager.JavaScriptBundleUrlForRemoteDebugging,
                 _devSupportManager.SourceUrl);
             return CreateReactContextAsync(javaScriptExecutorFactory, bundleLoader, token);
->>>>>>> 4c284fd2
         }
 
         private async Task<ReactContext> CreateReactContextAsync(
@@ -802,185 +784,6 @@
             {
                 nativeRegistryBuilder.Add(nativeModule);
             }
-<<<<<<< HEAD
-
-            foreach (var type in reactPackage.CreateJavaScriptModulesConfig())
-            {
-                jsModulesBuilder.Add(type);
-            }
-        }
-
-        private void MoveReactContextToCurrentLifecycleState(ReactContext reactContext)
-        {
-            if (_lifecycleState == LifecycleState.Resumed)
-            {
-                reactContext.OnResume();
-            }
-        }
-
-        private void OnReactContextInitialized(ReactContext reactContext)
-        {
-            ReactContextInitialized?
-                .Invoke(this, new ReactContextInitializedEventArgs(reactContext));
-        }
-
-        private void ToggleElementInspector()
-        {
-            _currentReactContext?
-                .GetJavaScriptModule<RCTDeviceEventEmitter>()
-                .emit("toggleElementInspector", null);
-        }
-
-        /// <summary>
-        /// A Builder responsible for creating a React Instance Manager.
-        /// </summary>
-        public sealed class Builder
-        {
-            private List<IReactPackage> _packages = new List<IReactPackage>();
-
-            private bool _useDeveloperSupport;
-            private string _jsBundleFile;
-            private string _jsMainModuleName;
-            private LifecycleState? _initialLifecycleState;
-            private UIImplementationProvider _uiImplementationProvider;
-            private Func<IJavaScriptExecutor> _javaScriptExecutorFactory;
-            private Action<Exception> _nativeModuleCallExceptionHandler;
-
-            /// <summary>
-            /// A provider of <see cref="UIImplementation" />.
-            /// </summary>
-            public UIImplementationProvider UIImplementationProvider
-            {
-                set
-                {
-                    _uiImplementationProvider = value;
-                }
-            }
-
-            /// <summary>
-            /// Path to the JavaScript bundle file to be loaded from the file
-            /// system.
-            /// </summary>
-            public string JavaScriptBundleFile
-            {
-                set
-                {
-                    _jsBundleFile = value;
-                }
-            }
-
-            /// <summary>
-            /// Path to the applications main module on the packager server.
-            /// </summary>
-            public string JavaScriptMainModuleName
-            {
-                set
-                {
-                    _jsMainModuleName = value;
-                }
-            }
-
-            /// <summary>
-            /// The mutable list of React packages.
-            /// </summary>
-            public List<IReactPackage> Packages
-            {
-                get
-                {
-                    return _packages;
-                }
-            }
-
-            /// <summary>
-            /// Signals whether the application should enable developer support.
-            /// </summary>
-            public bool UseDeveloperSupport
-            {
-                set
-                {
-                    _useDeveloperSupport = value;
-                }
-            }
-
-            /// <summary>
-            /// The initial lifecycle state of the host.
-            /// </summary>
-            public LifecycleState InitialLifecycleState
-            {
-                set
-                {
-                    _initialLifecycleState = value;
-                }
-            }
-
-            /// <summary>
-            /// Instantiates the JavaScript executor.
-            /// </summary>
-            public Func<IJavaScriptExecutor> JavaScriptExecutorFactory
-            {
-                set
-                {
-                    _javaScriptExecutorFactory = value;
-                }
-            }
-
-            /// <summary>
-            /// The exception handler for all native module calls.
-            /// </summary>
-            public Action<Exception> NativeModuleCallExceptionHandler
-            {
-                set
-                {
-                    _nativeModuleCallExceptionHandler = value;
-                }
-            }
-
-            /// <summary>
-            /// Instantiates a new <see cref="ReactInstanceManager"/>.
-            /// </summary>
-            /// <returns>A React instance manager.</returns>
-            public ReactInstanceManager Build()
-            {
-                AssertNotNull(_initialLifecycleState, nameof(InitialLifecycleState));
-
-                if (!_useDeveloperSupport && _jsBundleFile == null)
-                {
-                    throw new InvalidOperationException("JavaScript bundle file has to be provided when dev support is disabled.");
-                }
-
-                if (_jsBundleFile == null && _jsMainModuleName == null)
-                {
-                    throw new InvalidOperationException("Either the main module name or the JavaScript bundle file must be provided.");
-                }
-
-                if (_uiImplementationProvider == null)
-                {
-                    _uiImplementationProvider = new UIImplementationProvider();
-                }
-
-                if (_javaScriptExecutorFactory == null)
-                {
-                    _javaScriptExecutorFactory = () => new ChakraJavaScriptExecutor();
-                }
-
-                return new ReactInstanceManager(
-                    _jsBundleFile,
-                    _jsMainModuleName,
-                    _packages,
-                    _useDeveloperSupport,
-                    _initialLifecycleState.Value,
-                    _uiImplementationProvider,
-                    _javaScriptExecutorFactory,
-                    _nativeModuleCallExceptionHandler);
-            }
-
-            private void AssertNotNull(object value, string name)
-            {
-                if (value == null)
-                    throw new InvalidOperationException($"'{name}' has not been set.");
-            }
-=======
->>>>>>> 4c284fd2
         }
 
         class ReactInstanceDevCommandsHandler : IReactInstanceDevCommandsHandler
