--- conflicted
+++ resolved
@@ -649,17 +649,7 @@
             return await _reactInstanceCommandsHandler.CreateReactContextFromCachedPackagerBundleAsync(token);
         }
 
-<<<<<<< HEAD
-        private Task ReloadJavaScriptFromFileAsync(CancellationToken token)
-        {
-            return new Task(() => _reactInstanceCommandsHandler.OnBundleFileReloadRequest(), token);
-        }
-
-#if WINDOWS_UWP
-        private void RegisterDevOptionsMenuTriggers()
-=======
         private async Task<bool> RunWithProgressAsync(Func<CancellationToken, Task> asyncAction, ProgressDialog progressDialog, CancellationToken token)
->>>>>>> 4c284fd2
         {
             DispatcherHelpers.AssertOnDispatcher();
             var hideProgress = ShowProgressDialog(progressDialog);
