<<<<<<< HEAD
﻿using System;
=======
﻿// Copyright (c) Microsoft Corporation. All rights reserved.
// Portions derived from React Native:
// Copyright (c) 2015-present, Facebook, Inc.
// Licensed under the MIT License.

using System;
using static System.FormattableString;
>>>>>>> 4c284fd2

namespace ReactNative.Views.Scroll
{
    static class ScrollEventTypeExtensions
    {
        public static string GetJavaScriptEventName(this ScrollEventType type)
        {
            switch (type)
            {
                case ScrollEventType.BeginDrag:
                    return "topScrollBeginDrag";
                case ScrollEventType.EndDrag:
                    return "topScrollEndDrag";
                case ScrollEventType.Scroll:
                    return "topScroll";
                default:
                    throw new ArgumentOutOfRangeException(nameof(type), $"Unknown scroll event type '{type}'.");
            }
        }
    }
}<|MERGE_RESOLUTION|>--- conflicted
+++ resolved
@@ -1,14 +1,9 @@
-<<<<<<< HEAD
-﻿using System;
-=======
 ﻿// Copyright (c) Microsoft Corporation. All rights reserved.
 // Portions derived from React Native:
 // Copyright (c) 2015-present, Facebook, Inc.
 // Licensed under the MIT License.
 
 using System;
-using static System.FormattableString;
->>>>>>> 4c284fd2
 
 namespace ReactNative.Views.Scroll
 {
