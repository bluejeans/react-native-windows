// Copyright (c) Microsoft Corporation. All rights reserved.
// Portions derived from React Native:
// Copyright (c) 2015-present, Facebook, Inc.
// Licensed under the MIT License.

using Facebook.Yoga;
using Newtonsoft.Json.Linq;
using ReactNative.Bridge;
using ReactNative.Modules.I18N;
using ReactNative.Tracing;
using ReactNative.UIManager.Events;
using System;
using System.Collections.Generic;
using System.Diagnostics;
using System.Globalization;
using System.Runtime.CompilerServices;
<<<<<<< HEAD
=======
using System.Threading.Tasks;
using static System.FormattableString;
>>>>>>> 4c284fd2

namespace ReactNative.UIManager
{
    /// <summary>
    /// An class that is used to receive React commands from JavaScript and
    /// translate them into a shadow node hierarchy that is then mapped to a
    /// native view hierarchy.
    /// </summary>
    /// <remarks>
    /// TODO: Animation support
    /// </remarks>
    public class UIImplementation
    {
        private readonly double[] _measureBuffer = new double[4];

        private readonly ViewManagerRegistry _viewManagers;
        private readonly UIViewOperationQueue _operationsQueue;
        private readonly ShadowNodeRegistry _shadowNodeRegistry;
        private readonly NativeViewHierarchyOptimizer _nativeViewHierarchyOptimizer;
        private readonly ReactContext _reactContext;
        private readonly EventDispatcher _eventDispatcher;

        /// <summary>
        /// Instantiates the <see cref="UIImplementation"/>.
        /// </summary>
        /// <param name="reactContext">The React context.</param>
        /// <param name="viewManagers">The view managers.</param>
        /// <param name="eventDispatcher">The event dispatcher.</param>
        public UIImplementation(
            ReactContext reactContext, 
            IReadOnlyList<IViewManager> viewManagers, 
            EventDispatcher eventDispatcher)
            : this(reactContext, new ViewManagerRegistry(viewManagers), eventDispatcher)
        {
        }

        private UIImplementation(
            ReactContext reactContext, 
            ViewManagerRegistry viewManagers,
            EventDispatcher eventDispatcher)
            : this(
                reactContext,
                viewManagers,
                new UIViewOperationQueue(reactContext, viewManagers), 
                eventDispatcher)
        {
        }

        /// <summary>
        /// Instantiates the <see cref="UIImplementation"/>.
        /// </summary>
        /// <param name="reactContext">The React context.</param>
        /// <param name="viewManagers">The view managers.</param>
        /// <param name="operationsQueue">The operations queue.</param>
        /// <param name="eventDispatcher">The event dispatcher.</param>
        protected UIImplementation(
            ReactContext reactContext,
            ViewManagerRegistry viewManagers,
            UIViewOperationQueue operationsQueue,
            EventDispatcher eventDispatcher)
        {
            _reactContext = reactContext;
            _viewManagers = viewManagers;
            _operationsQueue = operationsQueue;
            _shadowNodeRegistry = new ShadowNodeRegistry();
            _nativeViewHierarchyOptimizer = new NativeViewHierarchyOptimizer(
                _operationsQueue,
                _shadowNodeRegistry);
            _eventDispatcher = eventDispatcher;
        }

        /// <summary>
        /// Register the root view.
        /// </summary>
        /// <param name="rootView">The root view.</param>
        /// <param name="tag">The view tag.</param>
        /// <param name="width">The width.</param>
        /// <param name="height">The height.</param>
        /// <param name="context">The context.</param>
        public void RegisterRootView(
            SizeMonitoringCanvas rootView,
            int tag,
            double width,
            double height,
            ThemedReactContext context)
        {
            var rootCssNode = CreateRootShadowNode();
            rootCssNode.ReactTag = tag;
            rootCssNode.ThemedContext = context;
            rootCssNode.StyleWidth = (float)width;
            rootCssNode.StyleHeight = (float)height;
            _shadowNodeRegistry.AddRootNode(rootCssNode);

            // Register it with the NativeViewHierarchyManager.
            _operationsQueue.AddRootView(tag, rootView, context);
        }

        /// <summary>
        /// Unregisters a root view with the given tag.
        /// </summary>
        /// <param name="rootViewTag">The root view tag.</param>
        public Task RemoveRootViewAsync(int rootViewTag)
        {
            _shadowNodeRegistry.RemoveRootNode(rootViewTag);
            return _operationsQueue.RemoveRootViewAsync(rootViewTag);
        }

        /// <summary>
        /// Invoked when the native view that corresponds to a root node has
        /// its size changed.
        /// </summary>
        /// <param name="rootViewTag">The root view tag.</param>
        /// <param name="newWidth">The new width.</param>
        /// <param name="newHeight">The new height.</param>
        public void UpdateRootNodeSize(
            int rootViewTag,
            double newWidth,
            double newHeight)
        {
            var rootCssNode = _shadowNodeRegistry.GetNode(rootViewTag);
            rootCssNode.StyleWidth = (float)newWidth;
            rootCssNode.StyleHeight = (float)newHeight;

            // If we're in the middle of a batch, the change will be
            // automatically dispatched at the end of the batch. The event
            // queue should always be empty, but that is an implementation
            // detail.
            if (_operationsQueue.IsEmpty())
            {
                DispatchViewUpdates(-1 /* no associated batch id */);
            }
        }

        /// <summary>
        /// Refreshes RTL/LTR direction on all root views.
        /// </summary>
        public void UpdateLayoutDirection()
        {
            // RTL/LTR is implemented through Xaml FlowDirection, so we keep Yoga oblivious of this.
            _operationsQueue.UpdateRootViewNodesDirection();
            if (_operationsQueue.IsEmpty())
            {
                DispatchViewUpdates(-1 /* no associated batch id */);
            }
        }

        /// <summary>
        /// Invoked by React to create a new node with the given tag, class
        /// name, and props.
        /// </summary>
        /// <param name="tag">The view tag.</param>
        /// <param name="className">The class name.</param>
        /// <param name="rootViewTag">The root view tag.</param>
        /// <param name="props">The props.</param>
        public void CreateView(int tag, string className, int rootViewTag, JObject props)
        {
            var cssNode = CreateShadowNode(className);
            var rootNode = _shadowNodeRegistry.GetNode(rootViewTag);
            cssNode.ReactTag = tag;
            cssNode.ViewClass = className;
            cssNode.RootNode = rootNode;
            cssNode.ThemedContext = rootNode.ThemedContext;

            _shadowNodeRegistry.AddNode(cssNode);

            if (props != null)
            {
                cssNode.UpdateProps(props);
            }

            HandleCreateView(cssNode, rootViewTag, props);
        }

        /// <summary>
        /// Configures the next layout animation.
        /// </summary>
        /// <param name="config">the animation configuration properties.</param>
        /// <param name="success">Success callback.</param>
        /// <param name="error">Error callback.</param>
        public void ConfigureNextLayoutAnimation(JObject config, ICallback success, ICallback error)
        {
            _operationsQueue.EnqueueConfigureLayoutAnimation(config, success, error);
        }

        /// <summary>
        /// Invoked by React when the props change for a node with the
        /// given tag.
        /// </summary>
        /// <param name="tag">The view tag.</param>
        /// <param name="className">The view class name.</param>
        /// <param name="props">The props.</param>
        public void UpdateView(int tag, string className, JObject props)
        {
            var viewManager = _viewManagers.Get(className);
            var cssNode = _shadowNodeRegistry.GetNode(tag);
            if (cssNode == null)
            {
                throw new InvalidOperationException($"Trying to update view with invalid tag '{tag}'.");
            }

            if (props != null)
            {
                cssNode.UpdateProps(props);
                HandleUpdateView(cssNode, className, props);
            }
        }

        /// <summary>
        /// Used by the native animated module to bypass the process of
        /// updating the values through the shadow view hierarchy. This method
        /// will directly update the native views, which means that updates for
        /// layout-related props won't be handled properly.
        /// </summary>
        /// <param name="tag">The view tag.</param>
        /// <param name="props">The props.</param>
        /// <remarks>
        /// Make sure you know what you're doing before calling this method :)
        /// </remarks>
        public bool SynchronouslyUpdateViewOnDispatcherThread(int tag, JObject props)
        {
            DispatcherHelpers.AssertOnDispatcher();

            return _operationsQueue.SynchronouslyUpdateViewOnDispatcherThread(tag, props);
        }

        /// <summary>
        /// Manage the children of a view.
        /// </summary>
        /// <param name="viewTag">The view tag of the parent view.</param>
        /// <param name="moveFrom">
        /// A list of indices in the parent view to move views from.
        /// </param>
        /// <param name="moveTo">
        /// A list of indices in the parent view to move views to.
        /// </param>
        /// <param name="addChildTags">
        /// A list of tags of views to add to the parent.
        /// </param>
        /// <param name="addAtIndexes">
        /// A list of indices to insert the child tags at.
        /// </param>
        /// <param name="removeFrom">
        /// A list of indices to permanently remove. The memory for the
        /// corresponding views and data structures should be reclaimed.
        /// </param>
        public void ManageChildren(
            int viewTag,
            int[] moveFrom,
            int[] moveTo,
            int[] addChildTags,
            int[] addAtIndexes,
            int[] removeFrom)
        {
            if (moveFrom?.Length != moveTo?.Length)
            {
                throw new ArgumentException(
                    "Size of 'moveFrom' does not equal size of 'moveTo'.",
                    nameof(moveFrom));
            }

            if (addChildTags?.Length != addAtIndexes?.Length)
            {
                throw new ArgumentException(
                    "Size of 'addChildTags' does not equal size of 'addAtIndices'.",
                    nameof(addChildTags));
            }

            var cssNodeToManage = _shadowNodeRegistry.GetNode(viewTag);

            var numToMove = moveFrom?.Length ?? 0;
            var numToAdd = addChildTags?.Length ?? 0;
            var numToRemove = removeFrom?.Length ?? 0;
            var viewsToAdd = new ViewAtIndex[numToMove + numToAdd];
            var indicesToRemove = new int[numToMove + numToRemove];
            var tagsToRemove = new int[indicesToRemove.Length];
            var tagsToDelete = new int[numToRemove];

            if (numToMove > 0)
            {
                for (var i = 0; i < numToMove; ++i)
                {
                    var moveFromIndex = moveFrom[i];
                    var tagToMove = cssNodeToManage.GetChildAt(moveFromIndex).ReactTag;
                    viewsToAdd[i] = new ViewAtIndex(tagToMove, moveTo[i]);
                    indicesToRemove[i] = moveFromIndex;
                    tagsToRemove[i] = tagToMove;
                }
            }

            if (numToAdd > 0)
            {
                for (var i = 0; i < numToAdd; ++i)
                {
                    viewsToAdd[numToMove + i] = new ViewAtIndex(addChildTags[i], addAtIndexes[i]);
                }
            }

            if (numToRemove > 0)
            {
                for (var i = 0; i < numToRemove; ++i)
                {
                    var indexToRemove = removeFrom[i];
                    var tagToRemove = cssNodeToManage.GetChildAt(indexToRemove).ReactTag;
                    indicesToRemove[numToMove + i] = indexToRemove;
                    tagsToRemove[numToMove + i] = tagToRemove;
                    tagsToDelete[i] = tagToRemove;
                }
            }

            // NB: moveFrom and removeForm are both relative to the starting
            // state of the view's children.
            //
            // 1) Sort the views to add and indices to remove by index
            // 2) Iterate the indices being removed from high to low and remove
            //    them. Going high to low makes sure we remove the correct
            //    index when there are multiple to remove.
            // 3) Iterate the views being added by index low to high and add
            //    them. Like the view removal, iteration direction is important
            //    to preserve the correct index.

            Array.Sort(viewsToAdd, ViewAtIndex.IndexComparer);
            Array.Sort(indicesToRemove);

            // Apply changes to the ReactShadowNode hierarchy.
            var lastIndexRemoved = -1;
            for (var i = indicesToRemove.Length - 1; i >= 0; --i)
            {
                var indexToRemove = indicesToRemove[i];
                if (indexToRemove == lastIndexRemoved)
                {
                    throw new InvalidOperationException($"Repeated indices in removal list for view tag '{viewTag}'.");
                }

                cssNodeToManage.RemoveChildAt(indexToRemove);
                lastIndexRemoved = indexToRemove;
            }

            for (var i = 0; i < viewsToAdd.Length; ++i)
            {
                var viewAtIndex = viewsToAdd[i];
                var cssNodeToAdd = _shadowNodeRegistry.GetNode(viewAtIndex.Tag);
                if (cssNodeToAdd == null)
                {
                    throw new InvalidOperationException($"Trying to add unknown view tag '{viewAtIndex.Tag}'.");
                }

                cssNodeToManage.AddChildAt(cssNodeToAdd, viewAtIndex.Index);
            }

            if (!cssNodeToManage.IsVirtual && !cssNodeToManage.IsVirtualAnchor)
            {
                _nativeViewHierarchyOptimizer.HandleManageChildren(
                    cssNodeToManage,
                    indicesToRemove,
                    tagsToRemove,
                    viewsToAdd,
                    tagsToDelete);
            }

            for (var i = 0; i < tagsToDelete.Length; ++i)
            {
                RemoveShadowNode(_shadowNodeRegistry.GetNode(tagsToDelete[i]));
            }
        }


        /// <summary>
        /// An optimized version of manageChildren that is used for initial
        /// setting of child views. The children are assumed to be in index
        /// order.
        /// </summary>
        /// <param name="viewTag">Tag of the parent.</param>
        /// <param name="childrenTags">Tags of the children.</param>
        public void SetChildren(int viewTag, int[] childrenTags)
        {
            var cssNodeToManage = _shadowNodeRegistry.GetNode(viewTag);

            for (var i = 0; i < childrenTags.Length; ++i)
            {
                var cssNodeToAdd = _shadowNodeRegistry.GetNode(childrenTags[i]);
                if (cssNodeToAdd == null)
                {
                    throw new InvalidOperationException($"Trying to add unknown view tag: {childrenTags[i]}");
                }

                cssNodeToManage.AddChildAt(cssNodeToAdd, i);
            }

            if (!cssNodeToManage.IsVirtual && !cssNodeToManage.IsVirtualAnchor)
            {
                _nativeViewHierarchyOptimizer.HandleSetChildren(
                    cssNodeToManage,
                    childrenTags);
            }
        }

        /// <summary>
        /// Replaces the view specified by <paramref name="oldTag"/> with the
        /// view specified by <paramref name="newTag"/> within
        /// <paramref name="oldTag"/>'s parent.
        /// </summary>
        /// <param name="oldTag">The old tag.</param>
        /// <param name="newTag">The new tag.</param>
        public void ReplaceExistingNonRootView(int oldTag, int newTag)
        {
            if (_shadowNodeRegistry.IsRootNode(oldTag) || _shadowNodeRegistry.IsRootNode(newTag))
            {
                throw new InvalidOperationException("Cannot add or replace a root tag.");
            }

            var oldNode = _shadowNodeRegistry.GetNode(oldTag);
            var parent = oldNode.Parent;
            if (parent == null)
            {
                throw new InvalidOperationException($"Node '{oldTag}' is not attached to a parent.");
            }

            var oldIndex = parent.IndexOf(oldNode);
            if (oldIndex < 0)
            {
                throw new InvalidOperationException("Did not find child tag in parent.");
            }

            var tagsToAdd = new[] { newTag };
            var addAtIndices = new[] { oldIndex };
            var indicesToRemove = new[] { oldIndex };

            ManageChildren(parent.ReactTag, null, null, tagsToAdd, addAtIndices, indicesToRemove);
        }

        /// <summary>
        /// Method which takes a container tag and then releases all subviews
        /// for that container upon receipt.
        /// </summary>
        /// <param name="containerTag">The container tag.</param>
        public void RemoveSubViewsFromContainerWithId(int containerTag)
        {
            var containerNode = _shadowNodeRegistry.GetNode(containerTag);
            var n = containerNode.ChildCount;
            var indicesToRemove = new int[n];
            for (var i = 0; i < n; ++i)
            {
                indicesToRemove[i] = i;
            }

            ManageChildren(containerTag, null, null, null, null, indicesToRemove);
        }

        /// <summary>
        /// Find the touch target child native view in the supplied root view
        /// hierarchy, given a React target location.
        /// </summary>
        /// <param name="reactTag">The root tag to traverse.</param>
        /// <param name="targetX">The target X-coordinate.</param>
        /// <param name="targetY">The target Y-coordinate.</param>
        /// <param name="callback">
        /// Callback invoked with the identified child view React ID and
        /// measurement information. If no view was found, callback will be
        /// invoked with no data.
        /// </param>
        /// <remarks>
        /// This method is currently used only by the Element Inspector dev tool.
        /// </remarks>
        public void FindSubViewIn(int reactTag, double targetX, double targetY, ICallback callback)
        {
            _operationsQueue.EnqueueFindTargetForTouch(reactTag, targetX, targetY, callback);
        }

        /// <summary>
        /// Determines the location on screen, width, and height of the given
        /// view and returns the values via an asynchronous callback.
        /// </summary>
        /// <param name="reactTag">The view tag to measure.</param>
        /// <param name="callback">The callback.</param>
        public void Measure(int reactTag, ICallback callback)
        {
            _operationsQueue.EnqueueMeasure(reactTag, callback);
        }

        /// <summary>
        /// Determines the width, height, and location relative to the window
        /// of the given view and returns the values via an asynchronous callback.
        /// </summary>
        /// <param name="reactTag">The view tag to measure.</param>
        /// <param name="callback">The callback.</param>
        public void MeasureInWindow(int reactTag, ICallback callback)
        {
            _operationsQueue.EnqueueMeasureInWindow(reactTag, callback);
        }

        /// <summary>
        /// Measures the view specified by <paramref name="tag"/> relative to
        /// the given <paramref name="ancestorTag"/>. This means that the
        /// returned x, y are relative to the origin x, y of the ancestor view.
        /// </summary>
        /// <param name="tag">The view tag.</param>
        /// <param name="ancestorTag">The ancestor tag.</param>
        /// <param name="errorCallback">Called in case of error.</param>
        /// <param name="successCallback">Called with the measurements.</param>
        /// <remarks>
        /// The measure view and ancestor view may be the same, in which case
        /// the x,y result would be 0,0 and the method will return the view
        /// dimensions.
        /// </remarks>
        public void MeasureLayout(int tag, int ancestorTag, ICallback errorCallback, ICallback successCallback)
        {
            try
            {
                MeasureLayout(tag, ancestorTag, _measureBuffer);
                var relativeX = _measureBuffer[0];
                var relativeY = _measureBuffer[1];
                var width = _measureBuffer[2];
                var height = _measureBuffer[3];
                successCallback.Invoke(relativeX, relativeY, width, height);
            }
            catch (Exception e)
            {
                errorCallback.Invoke(e.Message);
            }
        }

        /// <summary>
        /// Similar to <see cref="Measure(int, ICallback)"/> and
        /// <see cref="MeasureLayout(int, int, ICallback, ICallback)"/>,
        /// measures relative to the immediate parent.
        /// </summary>
        /// <param name="tag">The view tag.</param>
        /// <param name="errorCallback">Called in case of error.</param>
        /// <param name="successCallback">Called with the measurements.</param>
        public void MeasureLayoutRelativeToParent(int tag, ICallback errorCallback, ICallback successCallback)
        {
            try
            {
                MeasureLayoutRelativeToParent(tag, _measureBuffer);
                var relativeX = _measureBuffer[0];
                var relativeY = _measureBuffer[1];
                var width = _measureBuffer[2];
                var height = _measureBuffer[3];
                successCallback.Invoke(relativeX, relativeY, width, height);
            }
            catch (Exception e)
            {
                errorCallback.Invoke(e);
            }
        }

        /// <summary>
        /// Invoked at the end of a transaction to commit any updates to the
        /// node hierarchy.
        /// </summary>
        /// <param name="batchId">The batch identifier.</param>
        public void DispatchViewUpdates(int batchId)
        {
            UpdateViewHierarchy();
            _nativeViewHierarchyOptimizer.OnBatchComplete();
            _operationsQueue.DispatchViewUpdates(batchId);
        }

        /// <summary>
        /// Dispatches a command to the view manager.
        /// </summary>
        /// <param name="reactTag">The tag of the view manager.</param>
        /// <param name="commandId">The command ID.</param>
        /// <param name="commandArgs">The command arguments.</param>
        public void DispatchViewManagerCommand(int reactTag, int commandId, JArray commandArgs)
        {
            AssertViewExists(reactTag);
            _operationsQueue.EnqueueDispatchCommand(reactTag, commandId, commandArgs);
        }

        /// <summary>
        /// Show a pop-up menu.
        /// </summary>
        /// <param name="reactTag">
        /// The tag of the anchor view (the pop-up menu is displayed next to
        /// this view); this needs to be the tag of a native view (shadow views
        /// cannot be anchors).
        /// </param>
        /// <param name="items">The menu items as an array of strings.</param>
        /// <param name="error">
        /// Callback used if there is an error displaying the menu.
        /// </param>
        /// <param name="success">
        /// Callback used with the position of the selected item as the first
        /// argument, or no arguments if the menu is dismissed.
        /// </param>
        public void ShowPopupMenu(int reactTag, string[] items, ICallback error, ICallback success)
        {
            AssertViewExists(reactTag);
            _operationsQueue.EnqueueShowPopupMenu(reactTag, items, error, success);
        }

        /// <summary>
<<<<<<< HEAD
        /// Enqueues UIBlock to be executed.
        /// </summary>
        /// <param name="block">The UI block.</param>
        public void AddUIBlock(IUIBlock block)
        {
            _operationsQueue.EnqueueUIBlock(block);
=======
        /// Enqueues UI block to be executed on dispatcher thread associated with a react tag hint.
        /// </summary>
        /// <param name="block">The UI block.</param>
        /// <param name="tag">Optional react tag hint that triggers the choice of the dispatcher thread that executes the block .</param>
        public void AddUIBlock(IUIBlock block, int? tag)
        {
            _operationsQueue.EnqueueUIBlock(block, tag);
        }

        /// <summary>
        /// Prepends the UI block to be executed on main dispatcher thread.
        /// </summary>
        /// <param name="block">The UI block.</param>
        public void PrependUIBlock(IUIBlock block)
        {
            // Always uses main dispatcher thread
            _operationsQueue.PrependUIBlock(block, null);
>>>>>>> 4c284fd2
        }

        /// <summary>
        /// Called when the host receives the suspend event.
        /// </summary>
        public void OnSuspend()
        {
            _operationsQueue.OnSuspend();
        }

        /// <summary>
        /// Called when the host receives the resume event.
        /// </summary>
        public void OnResume()
        {
            _operationsQueue.OnResume();
        }

        /// <summary>
        /// Called when the host is shutting down.
        /// </summary>
        public void OnDestroy()
        {
            _operationsQueue.OnDestroy();
        }

        private void UpdateViewHierarchy()
        {
            foreach (var tag in _shadowNodeRegistry.RootNodeTags)
            {
                var cssRoot = _shadowNodeRegistry.GetNode(tag);
                NotifyBeforeOnLayoutRecursive(cssRoot);
                CalculateRootLayout(cssRoot);
                ApplyUpdatesRecursive(cssRoot, 0f, 0f);
            }
        }

        private void HandleCreateView(ReactShadowNode cssNode, int rootViewTag, JObject styles)
        {
            if (!cssNode.IsVirtual)
            {
                _nativeViewHierarchyOptimizer.HandleCreateView(cssNode, rootViewTag, cssNode.ThemedContext, styles);
            }
        }

        private void HandleUpdateView(
            ReactShadowNode cssNode,
            string className,
            JObject props)
        {
            if (!cssNode.IsVirtual)
            {
                _nativeViewHierarchyOptimizer.HandleUpdateView(cssNode, className, props);
            }
        }

        private ReactShadowNode CreateRootShadowNode()
        {
            var rootCssNode = new ReactShadowNode();
            // RTL/LTR is implemented through Xaml FlowDirection, so we keep Yoga oblivious of this.

            rootCssNode.ViewClass = "Root";
            return rootCssNode;
        }

        private ReactShadowNode CreateShadowNode(string className)
        {
            var viewManager = _viewManagers.Get(className);
            return viewManager.CreateShadowNodeInstance();
        }

        private ReactShadowNode ResolveShadowNode(int reactTag)
        {
            return _shadowNodeRegistry.GetNode(reactTag);
        }

        internal IViewManager ResolveViewManager(string className)
        {
            return _viewManagers.Get(className);
        }

        private void RemoveShadowNode(ReactShadowNode nodeToRemove)
        {
            RemoveShadowNodeRecursive(nodeToRemove);
            nodeToRemove.Dispose();
        }

        private void RemoveShadowNodeRecursive(ReactShadowNode nodeToRemove)
        {
            _nativeViewHierarchyOptimizer.HandleRemoveNode(nodeToRemove);
            _shadowNodeRegistry.RemoveNode(nodeToRemove.ReactTag);
            for (var i = nodeToRemove.ChildCount - 1; i >= 0; --i)
            {
                RemoveShadowNodeRecursive(nodeToRemove.GetChildAt(i));
            }

            nodeToRemove.RemoveAndDisposeAllChildren();
        }

        private void MeasureLayout(int tag, int ancestorTag, double[] outputBuffer)
        {
            var node = _shadowNodeRegistry.GetNode(tag);
            var ancestor = _shadowNodeRegistry.GetNode(ancestorTag);
            if (node == null || ancestor == null)
            {
                var targetTag = node == null ? tag : ancestorTag;
                throw new InvalidOperationException($"Tag '{targetTag}' does not exist.");
            }

            if (node != ancestor)
            {
                var currentParent = node.Parent;
                while (currentParent != ancestor)
                {
                    if (currentParent == null)
                    {
                        throw new InvalidOperationException($"Tag '{ancestorTag}' is not an ancestor of tag '{tag}'.");
                    }

                    currentParent = currentParent.Parent;
                }
            }

            MeasureLayoutRelativeToVerifiedAncestor(node, ancestor, outputBuffer);
        }

        private void MeasureLayoutRelativeToParent(int tag, double[] outputBuffer)
        {
            var node = _shadowNodeRegistry.GetNode(tag);
            if (node == null)
            {
                throw new InvalidOperationException($"No native view for tag '{tag}' exists.");
            }

            var parent = node.Parent;
            if (parent == null)
            {
                throw new InvalidOperationException($"View with tag '{tag}' does not have a parent.");
            }

            MeasureLayoutRelativeToVerifiedAncestor(node, parent, outputBuffer);
        }

        private void MeasureLayoutRelativeToVerifiedAncestor(
            ReactShadowNode node,
            ReactShadowNode ancestor,
            double[] outputBuffer)
        {
            var offsetX = 0.0;
            var offsetY = 0.0;
            if (node != ancestor)
            {
                offsetX = node.LayoutX;
                offsetY = node.LayoutY;
                var current = node.Parent;
                while (current != ancestor)
                {
                    Debug.Assert(current != null);
                    AssertNodeDoesNotNeedCustomLayoutForChildren(current);
                    offsetX += current.LayoutX;
                    offsetY += current.LayoutY;
                    current = current.Parent;
                }

                AssertNodeDoesNotNeedCustomLayoutForChildren(ancestor);
            }

            outputBuffer[0] = offsetX;
            outputBuffer[1] = offsetY;
            outputBuffer[2] = node.LayoutWidth;
            outputBuffer[3] = node.LayoutHeight;
        }

        private void AssertViewExists(int reactTag, [CallerMemberName]string caller = null)
        {
            if (_shadowNodeRegistry.GetNode(reactTag) == null)
            {
                throw new InvalidOperationException($"Unable to execute operation '{caller}' on view with non-existant tag '{reactTag}'.");
            }
        }

        private void AssertNodeDoesNotNeedCustomLayoutForChildren(ReactShadowNode node)
        {
            var viewManager = _viewManagers.Get(node.ViewClass);
            if (viewManager == null)
            {
                throw new InvalidOperationException($"Could not find view class '{node.ViewClass}'.");
            }

            var viewParentManager = viewManager as IViewParentManager;
            if (viewParentManager == null)
            {
                throw new InvalidOperationException($"Trying to use view '{node.ViewClass}' as a parent but its manager is not a ViewParentManager.");
            }

            if (viewParentManager.NeedsCustomLayoutForChildren)
            {
                throw new InvalidOperationException(
                    string.Format(
                        CultureInfo.InvariantCulture,
                        "Trying to measure a view using measureLayout/measureLayoutRelativeToParent relative to " +
                        "an ancestor that requires custom layout for it's children ('{0}'). Use measure instead.",
                        node.ViewClass));
            }
        }

        private void NotifyBeforeOnLayoutRecursive(ReactShadowNode cssNode)
        {
            if (!cssNode.HasUpdates)
            {
                return;
            }

            for (var i = 0; i < cssNode.ChildCount; ++i)
            {
                NotifyBeforeOnLayoutRecursive(cssNode.GetChildAt(i));
            }

            cssNode.OnBeforeLayout();
        }

        private void CalculateRootLayout(ReactShadowNode cssRoot)
        {
            using (Tracer.Trace(Tracer.TRACE_TAG_REACT_BRIDGE, "ReactShadowNode.CalculateLayout")
                .With("RootTag", cssRoot.ReactTag)
                .Start())
            {
                cssRoot.CalculateLayout();
            }
        }

        private void ApplyUpdatesRecursive(
            ReactShadowNode cssNode,
            float absoluteX,
            float absoluteY)
        {
            cssNode.BeforeDispatchUpdatesToDescendants();

            if (!cssNode.HasUpdates)
            {
                return;
            }

            if (!cssNode.IsVirtualAnchor)
            {
                for (var i = 0; i < cssNode.ChildCount; ++i)
                {
                    ApplyUpdatesRecursive(
                        cssNode.GetChildAt(i),
                        absoluteX + cssNode.LayoutX,
                        absoluteY + cssNode.LayoutY);
                }
            }

            var tag = cssNode.ReactTag;
            if (!_shadowNodeRegistry.IsRootNode(tag))
            {
                var frameDidChange = cssNode.DispatchUpdates(
                    absoluteX,
                    absoluteY,
                    _operationsQueue,
                    _nativeViewHierarchyOptimizer);

                if (frameDidChange && cssNode.ShouldNotifyOnLayout)
                {
                    // Dispatch event from non-layout thread to avoid queueing
                    // main dispatcher callbacks from the layout thread
                    var task = Task.Run(() =>
                        _eventDispatcher.DispatchEvent(
                            OnLayoutEvent.Obtain(
                                tag,
                                cssNode.ScreenX,
                                cssNode.ScreenY,
                                cssNode.ScreenWidth,
                                cssNode.ScreenHeight)));
                }
            }

            cssNode.MarkUpdateSeen();
        }
    }
}<|MERGE_RESOLUTION|>--- conflicted
+++ resolved
@@ -14,11 +14,7 @@
 using System.Diagnostics;
 using System.Globalization;
 using System.Runtime.CompilerServices;
-<<<<<<< HEAD
-=======
 using System.Threading.Tasks;
-using static System.FormattableString;
->>>>>>> 4c284fd2
 
 namespace ReactNative.UIManager
 {
@@ -612,14 +608,6 @@
         }
 
         /// <summary>
-<<<<<<< HEAD
-        /// Enqueues UIBlock to be executed.
-        /// </summary>
-        /// <param name="block">The UI block.</param>
-        public void AddUIBlock(IUIBlock block)
-        {
-            _operationsQueue.EnqueueUIBlock(block);
-=======
         /// Enqueues UI block to be executed on dispatcher thread associated with a react tag hint.
         /// </summary>
         /// <param name="block">The UI block.</param>
@@ -637,7 +625,6 @@
         {
             // Always uses main dispatcher thread
             _operationsQueue.PrependUIBlock(block, null);
->>>>>>> 4c284fd2
         }
 
         /// <summary>
