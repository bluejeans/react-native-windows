--- conflicted
+++ resolved
@@ -1,10 +1,7 @@
-<<<<<<< HEAD
-﻿using Extensions;
-=======
-﻿// Copyright (c) Microsoft Corporation. All rights reserved.
+// Copyright (c) Microsoft Corporation. All rights reserved.
 // Licensed under the MIT License.
 
->>>>>>> 4c284fd2
+using Extensions;
 using System;
 using System.Collections.Generic;
 
