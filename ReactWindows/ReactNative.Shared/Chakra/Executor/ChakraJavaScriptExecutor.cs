--- conflicted
+++ resolved
@@ -8,13 +8,8 @@
 using ReactNative.Tracing;
 using System;
 using System.Diagnostics;
-<<<<<<< HEAD
-using System.Threading.Tasks;
-=======
 using System.IO;
 using System.Text;
-using static System.FormattableString;
->>>>>>> 4c284fd2
 
 namespace ReactNative.Chakra.Executor
 {
@@ -171,17 +166,7 @@
             }
             else
             {
-<<<<<<< HEAD
-                var storageFile = await FileSystem.Current.GetFileFromPathAsync(fileName).ConfigureAwait(false);
-                return await storageFile.ReadAllTextAsync().ConfigureAwait(false);
-            }
-            catch (Exception ex)
-            {
-                var exceptionMessage = $"File read exception for asset '{fileName}'.";
-                throw new InvalidOperationException(exceptionMessage, ex);
-=======
                 startupCode = LoadScript(sourcePath);
->>>>>>> 4c284fd2
             }
 
             EvaluateScript(startupCode, sourceUrl);
@@ -464,20 +449,15 @@
         {
             if (!_fbBatchedBridge.IsValid)
             {
-<<<<<<< HEAD
-                throw new InvalidOperationException($"Could not resolve '{FBBatchedBridgeVariableName}' object.  Check the JavaScript bundle to ensure it is generated correctly.");
-=======
                 var globalObject = EnsureGlobalObject();
                 var propertyId = JavaScriptPropertyId.FromString(FBBatchedBridgeVariableName);
                 var fbBatchedBridge = globalObject.GetProperty(propertyId);
                 if (fbBatchedBridge.ValueType != JavaScriptValueType.Object)
                 {
-                    throw new InvalidOperationException(
-                        Invariant($"Could not resolve '{FBBatchedBridgeVariableName}' object.  Check the JavaScript bundle to ensure it is generated correctly."));
+                    throw new InvalidOperationException($"Could not resolve '{FBBatchedBridgeVariableName}' object.  Check the JavaScript bundle to ensure it is generated correctly.");
                 }
 
                 _fbBatchedBridge = fbBatchedBridge;
->>>>>>> 4c284fd2
             }
 
             return _fbBatchedBridge;
