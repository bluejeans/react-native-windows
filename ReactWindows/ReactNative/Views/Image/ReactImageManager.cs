--- conflicted
+++ resolved
@@ -7,14 +7,10 @@
 using System;
 using System.Collections.Generic;
 using System.Reactive.Disposables;
-<<<<<<< HEAD
-using System.Reactive.Linq;
 using System.Runtime.InteropServices.WindowsRuntime;
 using Windows.Graphics.Imaging;
 using Windows.Storage.Streams;
 using Windows.UI;
-=======
->>>>>>> 746d7109
 using Windows.UI.Xaml;
 using Windows.UI.Xaml.Controls;
 using Windows.UI.Xaml.Media;
@@ -67,7 +63,8 @@
             Tuple<JArray, Color?, Color?> imageExtraData = (Tuple<JArray, Color?, Color?>)extraData;
             var imageBrush = (ImageBrush)view.Background;
 
-            OnImageStatusUpdate(view, new ImageStatusEventData(ImageLoadStatus.OnLoadStart));
+            OnImageStatusUpdate(view, ImageLoadStatus.OnLoadStart, new ImageMetadata());
+//            OnImageStatusUpdate(view, new ImageStatusEventData(ImageLoadStatus.OnLoadStart));
 
             var sources = imageExtraData.Item1;
             var tintColor = imageExtraData.Item2;
@@ -351,7 +348,7 @@
             }
             else
             {
-<<<<<<< HEAD
+                var image = new BitmapImage();
                 if (tintColor != null || backgroundColor != null)
                 {
                     SetColors(view, source, tintColor, backgroundColor);
@@ -359,19 +356,11 @@
                 else
                 {
                     disposable.Disposable = image.GetUriLoadObservable().Subscribe(
-                        status => OnImageStatusUpdate(view, status),
+                    status => OnImageStatusUpdate(view, status.LoadStatus, status.Metadata),
                         _ => OnImageFailed(view));
-
                     image.UriSource = new Uri(source);
                 }
-=======
-                var image = new BitmapImage();
-                disposable.Disposable = image.GetUriLoadObservable().Subscribe(
-                    status => OnImageStatusUpdate(view, status.LoadStatus, status.Metadata),
-                    _ => OnImageFailed(view));
-                image.UriSource = new Uri(source);
                 imageBrush.ImageSource = image;
->>>>>>> 746d7109
             }
         }
 
