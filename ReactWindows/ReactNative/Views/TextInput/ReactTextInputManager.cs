// Copyright (c) Microsoft Corporation. All rights reserved.
// Portions derived from React Native:
// Copyright (c) 2015-present, Facebook, Inc.
// Licensed under the MIT License.

using Newtonsoft.Json.Linq;
using ReactNative.Accessibility;
using ReactNative.Reflection;
using ReactNative.UIManager;
using ReactNative.UIManager.Annotations;
using ReactNative.UIManager.Events;
using ReactNative.Views.Text;
using System;
using Windows.System;
using Windows.UI.Text;
using Windows.UI.Xaml;
using Windows.UI.Xaml.Controls;
using Windows.UI.Xaml.Input;
using Windows.UI.Xaml.Media;

namespace ReactNative.Views.TextInput
{
    /// <summary>
    /// View manager for <see cref="ReactTextBox"/>.
    /// </summary>
    class ReactTextInputManager : BaseViewManager<ReactTextBox, ReactTextInputShadowNode>
    {
        internal const int FocusTextInput = 1;
        internal const int BlurTextInput = 2;

        //
        // Grabbed these defaults from running a UWP app.
        //

        private const uint DefaultTextControlForeground = 0xFF000000;
        private const uint DefaultTextControlForegroundPointerOver = 0xFF000000;
        private const uint DefaultTextControlForegroundFocused = 0xFF000000;
        private const uint DefaultTextControlForegroundDisabled = 0xFF7A7A7A;

        private const uint DefaultTextControlBackground = 0x66FFFFFF;
        private const uint DefaultTextControlBackgroundPointerOver = 0x99FFFFFF;
        private const uint DefaultTextControlBackgroundFocused = 0xFFFFFFFF;
        private const uint DefaultTextControlBackgroundDisabled = 0x33000000;

        private const uint DefaultTextControlPlaceholderForeground = 0x99000000;
        private const uint DefaultTextControlPlaceholderForegroundPointerOver = 0x99000000;
        private const uint DefaultTextControlPlaceholderForegroundFocused = 0x66000000;
        private const uint DefaultTextControlPlaceholderForegroundDisabled = 0xFF7A7A7A;

        private const uint DefaultTextControlBorderBrush = 0xFF7A7A7A;
        private const uint DefaultTextControlBorderBrushPointerOver = 0xFF171717;
        private const uint DefaultTextControlBorderBrushFocused = 0xFF298FCC;
        private const uint DefaultTextControlBorderBrushDisabled = 0x33000000;

        /// <summary>
        /// The name of the view manager.
        /// </summary>
        public override string Name
        {
            get
            {
                return "RCTTextBox";
            }
        }

        /// <summary>
        /// The exported custom bubbling event types.
        /// </summary>
        public override JObject CustomBubblingEventTypeConstants
        {
            get
            {
                return new JObject
                {
                    {
                        "topSubmitEditing",
                        new JObject
                        {
                            {
                                "phasedRegistrationNames",
                                new JObject
                                {
                                    { "bubbled" , "onSubmitEditing" },
                                    { "captured" , "onSubmitEditingCapture" }
                                }
                            }
                        }
                    },
                    {
                        "topEndEditing",
                        new JObject
                        {
                            {
                                "phasedRegistrationNames",
                                new JObject
                                {
                                    { "bubbled" , "onEndEditing" },
                                    { "captured" , "onEndEditingCapture" }
                                }
                            }
                        }
                    },
<<<<<<< HEAD
                    {
                        "topFocus",
                        new Dictionary<string, object>()
                        {
                            {
                                "phasedRegistrationNames",
                                new Dictionary<string, string>()
                                {
                                    { "bubbled" , "onFocus" },
                                    { "captured" , "onFocusCapture" }
                                }
                            }
                        }
                    },
                    {
                        "topBlur",
                        new Dictionary<string, object>()
                        {
                            {
                                "phasedRegistrationNames",
                                new Dictionary<string, string>()
                                {
                                    { "bubbled" , "onBlur" },
                                    { "captured" , "onBlurCapture" }
                                }
                            }
                        }
                    },
                    {
                        "topKeyPress",
                        new Dictionary<string, object>()
                        {
                            {
                                "phasedRegistrationNames",
                                new Dictionary<string, string>()
                                {
                                    { "bubbled" , "onKeyPress" },
                                    { "captured" , "onKeyPressCapture" }
                                }
                            }
                        }
                    },

=======
>>>>>>> 4c284fd2
                };
            }
        }

        /// <summary>
        /// The commands map for the <see cref="ReactTextInputManager"/>.
        /// </summary>
        public override JObject ViewCommandsMap
        {
            get
            {
                return new JObject
                {
                    { "focusTextInput", FocusTextInput },
                    { "blurTextInput", BlurTextInput },
                };
            }
        }

        /// <summary>
        /// Sets the font size on the <see cref="ReactTextBox"/>.
        /// </summary>
        /// <param name="view">The view instance.</param>
        /// <param name="fontSize">The font size.</param>
        [ReactProp(ViewProps.FontSize)]
        public void SetFontSize(ReactTextBox view, double fontSize)
        {
            view.FontSize = fontSize;
        }

        /// <summary>
        /// Sets the font color for the node.
        /// </summary>
        /// <param name="view">The view instance.</param>
        /// <param name="color">The masked color value.</param>
        [ReactProp(ViewProps.Color, CustomType = "Color")]
        public void SetColor(ReactTextBox view, uint? color)
        {
            if (color.HasValue)
            {
                var brush = new SolidColorBrush(ColorHelpers.Parse(color.Value));
                view.Resources["TextControlForeground"] = brush;
                view.Resources["TextControlForegroundPointerOver"] = brush;
                view.Resources["TextControlForegroundFocused"] = brush;
                view.Resources["TextControlForegroundDisabled"] = brush;
            }
            else
            {
                view.Resources["TextControlForeground"] = new SolidColorBrush(ColorHelpers.Parse(DefaultTextControlForeground));
                view.Resources["TextControlForegroundPointerOver"] = new SolidColorBrush(ColorHelpers.Parse(DefaultTextControlForegroundPointerOver));
                view.Resources["TextControlForegroundFocused"] = new SolidColorBrush(ColorHelpers.Parse(DefaultTextControlForegroundFocused));
                view.Resources["TextControlForegroundDisabled"] = new SolidColorBrush(ColorHelpers.Parse(DefaultTextControlForegroundDisabled));
            }
        }

        /// <summary>
        /// Sets the font family for the node.
        /// </summary>
        /// <param name="view">The view instance.</param>
        /// <param name="familyName">The font family.</param>
        [ReactProp(ViewProps.FontFamily)]
        public void SetFontFamily(ReactTextBox view, string familyName)
        {
            view.FontFamily = familyName != null
                ? new FontFamily(familyName)
                : FontFamily.XamlAutoFontFamily;
        }

        /// <summary>
        /// Sets the font weight for the node.
        /// </summary>
        /// <param name="view">The view instance.</param>
        /// <param name="fontWeightString">The font weight string.</param>
        [ReactProp(ViewProps.FontWeight)]
        public void SetFontWeight(ReactTextBox view, string fontWeightString)
        {
            var fontWeight = FontStyleHelpers.ParseFontWeight(fontWeightString);
            view.FontWeight = fontWeight ?? FontWeights.Normal;
        }

        /// <summary>
        /// Sets the font style for the node.
        /// </summary>
        /// <param name="view">The view instance.</param>
        /// <param name="fontStyleString">The font style string.</param>
        [ReactProp(ViewProps.FontStyle)]
        public void SetFontStyle(ReactTextBox view, string fontStyleString)
        {
            var fontStyle = EnumHelpers.ParseNullable<FontStyle>(fontStyleString);
            view.FontStyle = fontStyle ?? FontStyle.Normal;
        }

        /// <summary>
        /// Sets whether to track selection changes on the <see cref="ReactTextBox"/>.
        /// </summary>
        /// <param name="view">The view instance.</param>
        /// <param name="onSelectionChange">The indicator.</param>
        [ReactProp("onSelectionChange", DefaultBoolean = false)]
        public void SetOnSelectionChange(ReactTextBox view, bool onSelectionChange)
        {
            view.OnSelectionChange = onSelectionChange;
        }

        /// <summary>
        /// Sets whether to track size changes on the <see cref="ReactTextBox"/>.
        /// </summary>
        /// <param name="view">The view instance.</param>
        /// <param name="onContentSizeChange">The indicator.</param>
        [ReactProp("onContentSizeChange", DefaultBoolean = false)]
        public void setOnContentSizeChange(ReactTextBox view, bool onContentSizeChange)
        {
            view.OnContentSizeChange = onContentSizeChange;
        }

        /// <summary>
        /// Sets the selected text on the <see cref="ReactTextBox"/>.
        /// </summary>
        /// <param name="view">The view instance.</param>
        /// <param name="selection">The selection.</param>
        [ReactProp("selection")]
        public void SetSelection(ReactTextBox view, JObject selection)
        {
            if (selection == null) {
                return;
            }

            var start = selection.Value<int>("start");
            var textLength = view.Text?.Length ?? 0;
            var normalizedStart = Math.Min(start, textLength);
            var end = selection.Value<int>("end");
            var selectionLength = end - start;
            var normalizedSelectionLength = Math.Max(selectionLength, 0);
            var maxLength = textLength - normalizedStart;
            view.SelectionStart = normalizedStart;
            view.SelectionLength = Math.Min(normalizedSelectionLength, maxLength);
        }

        /// <summary>
        /// Sets the default text placeholder prop on the <see cref="ReactTextBox"/>.
        /// </summary>
        /// <param name="view">The view instance.</param>
        /// <param name="placeholder">The placeholder text.</param>
        [ReactProp("placeholder")]
        public void SetPlaceholder(ReactTextBox view, string placeholder)
        {
            view.PlaceholderText = placeholder;
        }

        /// <summary>
<<<<<<< HEAD
        /// Sets the placeholderTextColor property on the <see cref="ReactTextBox"/>.
=======
        /// Sets the placeholderTextColor prop on the <see cref="ReactTextBox"/>.
>>>>>>> 4c284fd2
        /// </summary>
        /// <param name="view">The view instance.</param>
        /// <param name="color">The placeholder text color.</param>
        [ReactProp("placeholderTextColor", CustomType = "Color")]
        public void SetPlaceholderTextColor(ReactTextBox view, uint? color)
        {
<<<<<<< HEAD
            //The 'PlaceholderTextColor' is not implemented in UWP - Use of this property
            //will be ignored...

            //TODO: #1039 #1040
=======
            if (color.HasValue)
            {
                var brush = new SolidColorBrush(ColorHelpers.Parse(color.Value));
                view.Resources["TextControlPlaceholderForeground"] = brush;
                view.Resources["TextControlPlaceholderForegroundPointerOver"] = brush;
                view.Resources["TextControlPlaceholderForegroundFocused"] = brush;
                view.Resources["TextControlPlaceholderForegroundDisabled"] = brush;
            }
            else
            {
                view.Resources["TextControlPlaceholderForeground"] = new SolidColorBrush(ColorHelpers.Parse(DefaultTextControlPlaceholderForeground));
                view.Resources["TextControlPlaceholderForegroundPointerOver"] = new SolidColorBrush(ColorHelpers.Parse(DefaultTextControlPlaceholderForegroundPointerOver));
                view.Resources["TextControlPlaceholderForegroundFocused"] = new SolidColorBrush(ColorHelpers.Parse(DefaultTextControlPlaceholderForegroundFocused));
                view.Resources["TextControlPlaceholderForegroundDisabled"] = new SolidColorBrush(ColorHelpers.Parse(DefaultTextControlPlaceholderForegroundDisabled));
            }
>>>>>>> 4c284fd2
        }

        /// <summary>
        /// Sets the border color for the <see cref="ReactTextBox"/>.
        /// </summary>
        /// <param name="view">The view instance</param>
        /// <param name="color">The masked color value.</param>
        [ReactProp(ViewProps.BorderColor, CustomType = "Color")]
        public void SetBorderColor(ReactTextBox view, uint? color)
        {
            if (color.HasValue)
            {
                var brush = new SolidColorBrush(ColorHelpers.Parse(color.Value));
                view.Resources["TextControlBorderBrush"] = brush;
                view.Resources["TextControlBorderBrushPointerOver"] = brush;
                view.Resources["TextControlBorderBrushFocused"] = brush;
                view.Resources["TextControlBorderBrushDisabled"] = brush;
            }
            else
            {
                view.Resources["TextControlBorderBrush"] = new SolidColorBrush(ColorHelpers.Parse(DefaultTextControlBorderBrush));
                view.Resources["TextControlBorderBrushPointerOver"] = new SolidColorBrush(ColorHelpers.Parse(DefaultTextControlBorderBrushPointerOver));
                view.Resources["TextControlBorderBrushFocused"] = new SolidColorBrush(ColorHelpers.Parse(DefaultTextControlBorderBrushFocused));
                view.Resources["TextControlBorderBrushDisabled"] = new SolidColorBrush(ColorHelpers.Parse(DefaultTextControlBorderBrushDisabled));
            }
        }

        /// <summary>
        /// Sets the background color for the <see cref="ReactTextBox"/>.
        /// </summary>
        /// <param name="view">The view instance.</param>
        /// <param name="color">The masked color value.</param>
        [ReactProp(ViewProps.BackgroundColor, CustomType = "Color")]
        public void SetBackgroundColor(ReactTextBox view, uint? color)
        {
            if (color.HasValue)
            {
                var brush = new SolidColorBrush(ColorHelpers.Parse(color.Value));
                view.Resources["TextControlBackground"] = brush;
                view.Resources["TextControlBackgroundPointerOver"] = brush;
                view.Resources["TextControlBackgroundFocused"] = brush;
                view.Resources["TextControlBackgroundDisabled"] = brush;
            }
            else
            {
                view.Resources["TextControlBackground"] = new SolidColorBrush(ColorHelpers.Parse(DefaultTextControlBackground));
                view.Resources["TextControlBackgroundPointerOver"] = new SolidColorBrush(ColorHelpers.Parse(DefaultTextControlBackgroundPointerOver));
                view.Resources["TextControlBackgroundFocused"] = new SolidColorBrush(ColorHelpers.Parse(DefaultTextControlBackgroundFocused));
                view.Resources["TextControlBackgroundDisabled"] = new SolidColorBrush(ColorHelpers.Parse(DefaultTextControlBackgroundDisabled));
            }
        }

        /// <summary>
        /// Sets the selection color for the <see cref="ReactTextBox"/>.
        /// </summary>
        /// <param name="view">The view instance.</param>
        /// <param name="color">The masked color value.</param>
        [ReactProp("selectionColor", CustomType = "Color")]
        public void SetSelectionColor(ReactTextBox view, uint color)
        {
            view.SelectionHighlightColor = new SolidColorBrush(ColorHelpers.Parse(color));
        }

        /// <summary>
        /// Sets the text alignment prop on the <see cref="ReactTextBox"/>.
        /// </summary>
        /// <param name="view">The view instance.</param>
        /// <param name="alignment">The text alignment.</param>
        [ReactProp(ViewProps.TextAlign)]
        public void SetTextAlign(ReactTextBox view, string alignment)
        {
            view.TextAlignment = EnumHelpers.Parse<TextAlignment>(alignment);
        }

        /// <summary>
        /// Sets the text alignment prop on the <see cref="ReactTextBox"/>.
        /// </summary>
        /// <param name="view">The view instance.</param>
        /// <param name="alignment">The text alignment.</param>
        [ReactProp(ViewProps.TextAlignVertical)]
        public void SetTextVerticalAlign(ReactTextBox view, string alignment)
        {
            view.VerticalContentAlignment = EnumHelpers.Parse<VerticalAlignment>(alignment);
        }

        /// <summary>
        /// Sets the editablity prop on the <see cref="ReactTextBox"/>.
        /// </summary>
        /// <param name="view">The view instance.</param>
        /// <param name="editable">The editable flag.</param>
        [ReactProp("editable")]
        public void SetEditable(ReactTextBox view, bool editable)
        {
            view.IsEnabled = editable;
        }

        /// <summary>
        /// Sets the max character length prop on the <see cref="ReactTextBox"/>.
        /// </summary>
        /// <param name="view">The view instance.</param>
        /// <param name="maxCharLength">The max length.</param>
        [ReactProp("maxLength")]
        public void SetMaxLength(ReactTextBox view, int maxCharLength)
        {
            view.MaxLength = maxCharLength;
        }

        /// <summary>
        /// Sets whether to enable autocorrect on the <see cref="ReactTextBox"/>.
        /// </summary>
        /// <param name="view">The view instance.</param>
        /// <param name="autoCorrect">The autocorrect flag.</param>
        [ReactProp("autoCorrect")]
        public void SetAutoCorrect(ReactTextBox view, bool autoCorrect)
        {
            view.IsSpellCheckEnabled = autoCorrect;
        }

        /// <summary>
        /// Sets whether to enable multiline input on the <see cref="ReactTextBox"/>.
        /// </summary>
        /// <param name="view">The view instance.</param>
        /// <param name="multiline">The multiline flag.</param>
        [ReactProp("multiline", DefaultBoolean = false)]
        public void SetMultiline(ReactTextBox view, bool multiline)
        {
            view.AcceptsReturn = multiline;
            view.TextWrapping = multiline ? TextWrapping.Wrap : TextWrapping.NoWrap;
        }

        /// <summary>
        /// Sets whether to enable the <see cref="ReactTextBox"/> to autogrow.
        /// </summary>
        /// <param name="view">The view instance.</param>
        /// <param name="autoGrow">The auto-grow flag.</param>
        [ReactProp("autoGrow", DefaultBoolean = false)]
        public void SetAutoGrow(ReactTextBox view, bool autoGrow)
        {
            view.AutoGrow = autoGrow;
            if (autoGrow)
            {
                view.Height = double.NaN;
            }
        }

        /// <summary>
        /// Sets the keyboard type on the <see cref="ReactTextBox"/>.
        /// </summary>
        /// <param name="view">The view instance.</param>
        /// <param name="keyboardType">The keyboard type.</param>
        [ReactProp("keyboardType")]
        public void SetKeyboardType(ReactTextBox view, string keyboardType)
        {
            view.InputScope = null;
            if (keyboardType != null)
            {
                var inputScope = new InputScope();
                inputScope.Names.Add(
                    new InputScopeName(
                        InputScopeHelpers.FromString(keyboardType)));

                view.InputScope = inputScope;
            }
        }

        /// <summary>
        /// Sets the border width for a <see cref="ReactTextBox"/>.
        /// </summary>
        /// <param name="view">The view instance.</param>
        /// <param name="width">The border width.</param>
        [ReactProp(ViewProps.BorderWidth)]
        public void SetBorderWidth(ReactTextBox view, int width)
        {
            view.BorderThickness = new Thickness(width);
        }

        /// <summary>
        /// Sets whether the text should be cleared on focus.
        /// </summary>
        /// <param name="view">The view instance.</param>
        /// <param name="clearTextOnFocus">The indicator.</param>
        [ReactProp("clearTextOnFocus")]
        public void SetClearTextOnFocus(ReactTextBox view, bool clearTextOnFocus)
        {
            view.ClearTextOnFocus = clearTextOnFocus;
        }

        /// <summary>
        /// Sets whether the text should be selected on focus.
        /// </summary>
        /// <param name="view">The view instance.</param>
        /// <param name="selectTextOnFocus">The indicator.</param>
        [ReactProp("selectTextOnFocus")]
        public void SetSelectTextOnFocus(ReactTextBox view, bool selectTextOnFocus)
        {
            view.SelectTextOnFocus = selectTextOnFocus;
        }

        /// <summary>
        /// Sets the max height of the text box.
        /// </summary>
        /// <param name="view">The view instance.</param>
        /// <param name="height">The max height.</param>
        [ReactProp("maxHeight")]
        public void SetMaxHeight(ReactTextBox view, double height)
        {
            view.MaxHeight = height;
        }

        /// <summary>
        /// Sets whether the view is a tab stop.
        /// </summary>
        /// <param name="view">The view instance.</param>
        /// <param name="isTabStop">
        /// <code>true</code> if the view is a tab stop, otherwise <code>false</code> (control can't get keyboard focus or accept keyboard input in this case).
        /// </param>
        [ReactProp("isTabStop")]
        public void SetIsTabStop(ReactTextBox view, bool isTabStop)
        {
            view.IsTabStop = isTabStop;
        }

        /// <summary>
        /// Sets the tab index for the view.
        /// </summary>
        /// <param name="view">The view.</param>
        /// <param name="tabIndex">The tab index.</param>
        [ReactProp("tabIndex")]
        public void SetTabIndex(ReactTextBox view, int tabIndex)
        {
            view.TabIndex = tabIndex;
        }

        /// <summary>
        /// Sets <see cref="ImportantForAccessibility"/> for ReactTextBox.
        /// </summary>
        /// <param name="view">The view.</param>
        /// <param name="importantForAccessibilityValue">The string to be parsed as <see cref="ImportantForAccessibility"/>.</param>
        [ReactProp(ViewProps.ImportantForAccessibility)]
        public void SetImportantForAccessibility(ReactTextBox view, string importantForAccessibilityValue)
        {
            var importantForAccessibility = EnumHelpers.ParseNullable<ImportantForAccessibility>(importantForAccessibilityValue) ?? ImportantForAccessibility.Auto;
            AccessibilityHelper.SetImportantForAccessibility(view, importantForAccessibility);
        }

        /// <summary>
        /// Controls the visibility of the DeleteButton.
        /// </summary>
        /// <param name="view">The view instance.</param>
        /// <param name="clearButtonMode">Visibility of the DeleteButton.</param>
        [ReactProp("clearButtonMode")]
        public void SetClearButtonMode(ReactTextBox view, string clearButtonMode)
        {
            view.ClearButtonMode = EnumHelpers.ParseNullable<ClearButtonModeType>(clearButtonMode) ?? ClearButtonModeType.Default;
        }

        /// <summary>
        /// Create the shadow node instance.
        /// </summary>
        /// <returns>The shadow node instance.</returns>
        public override ReactTextInputShadowNode CreateShadowNodeInstance()
        {
            return new ReactTextInputShadowNode();
        }

        /// <summary>
        /// Implement this method to receive events/commands directly from
        /// JavaScript through the <see cref="ReactTextBox"/>.
        /// </summary>
        /// <param name="view">
        /// The view instance that should receive the command.
        /// </param>
        /// <param name="commandId">Identifer for the command.</param>
        /// <param name="args">Optional arguments for the command.</param>
        public override void ReceiveCommand(ReactTextBox view, int commandId, JArray args)
        {
            if (commandId == FocusTextInput)
            {
                view.Focus(FocusState.Programmatic);
            }
            else if (commandId == BlurTextInput)
            {
                if (FocusManager.GetFocusedElement() == view)
                {
                    var frame = Window.Current?.Content as Frame;
                    frame?.Focus(FocusState.Programmatic);
                }
            }
        }

        /// <summary>
        /// Update the view with extra data.
        /// </summary>
        /// <param name="view">The view instance.</param>
        /// <param name="extraData">The extra data.</param>
        public override void UpdateExtraData(ReactTextBox view, object extraData)
        {
            if (extraData is float[] paddings)
            {
                view.Padding = new Thickness(
                    paddings[0],
                    paddings[1],
                    paddings[2],
                    paddings[3]);
            }
            else if (extraData is Tuple<int, string> textUpdate)
            {
                var javaScriptCount = textUpdate.Item1;
                if (javaScriptCount < view.CurrentEventCount)
                {
                    return;
                }

                view.TextChanging -= OnTextChanging;
                view.TextChanged -= OnTextChanged;

                var removeOnSelectionChange = view.OnSelectionChange;
                if (removeOnSelectionChange)
                {
                    view.OnSelectionChange = false;
                }

                var text = textUpdate.Item2;
                var previousText = view.Text;

                var selectionStart = view.SelectionStart;
                var textLength = text?.Length ?? 0;
                var normalizedStart = Math.Min(selectionStart, textLength);
                var selectionLength = view.SelectionLength;
                var maxLength = textLength - normalizedStart;

                view.Text = text ?? "";
                if (selectionStart == previousText.Length)
                {
                    view.SelectionStart = textLength;
                }
                else
                {
                    view.SelectionStart = normalizedStart;
                    view.SelectionLength = Math.Min(selectionLength, maxLength);
                }

                if (removeOnSelectionChange)
                {
                    view.OnSelectionChange = true;
                }

                view.TextChanged += OnTextChanged;
                view.TextChanging += OnTextChanging;
            }
        }

        /// <summary>
        /// Called when view is detached from view hierarchy and allows for
        /// additional cleanup by the <see cref="ReactTextInputManager"/>.
        /// subclass. Unregister all event handlers for the <see cref="ReactTextBox"/>.
        /// </summary>
        /// <param name="reactContext">The React context.</param>
        /// <param name="view">The <see cref="ReactTextBox"/>.</param>
        public override void OnDropViewInstance(ThemedReactContext reactContext, ReactTextBox view)
        {
            base.OnDropViewInstance(reactContext, view);
            view.KeyDown -= OnKeyDown;
            view.LostFocus -= OnLostFocus;
            view.GotFocus -= OnGotFocus;
            view.TextChanged -= OnTextChanged;
            view.TextChanging -= OnTextChanging;
        }

        /// <summary>
        /// Sets the dimensions of the view.
        /// </summary>
        /// <param name="view">The view.</param>
        /// <param name="dimensions">The dimensions.</param>
        public override void SetDimensions(ReactTextBox view, Dimensions dimensions)
        {
            view.MinWidth = dimensions.Width;
            view.MinHeight = dimensions.Height;

            if (view.AutoGrow)
            {
                // TODO: investigate Yoga bug that rounds up height 1px
                view.DimensionsUpdated = true;
                Canvas.SetLeft(view, dimensions.X);
                Canvas.SetTop(view, dimensions.Y);
                view.Width = dimensions.Width;
            }
            else
            {
                base.SetDimensions(view, dimensions);
            }
        }

        /// <summary>
        /// Returns the view instance for <see cref="ReactTextBox"/>.
        /// </summary>
        /// <param name="reactContext"></param>
        /// <returns></returns>
        protected override ReactTextBox CreateViewInstance(ThemedReactContext reactContext)
        {
            return new ReactTextBox
            {
                AcceptsReturn = false,
            };
        }

        /// <summary>
        /// Installing the textchanged event emitter on the <see cref="TextInput"/> Control.
        /// </summary>
        /// <param name="reactContext">The React context.</param>
        /// <param name="view">The <see cref="ReactTextBox"/> view instance.</param>
        protected override void AddEventEmitters(ThemedReactContext reactContext, ReactTextBox view)
        {
            base.AddEventEmitters(reactContext, view);
            view.TextChanging += OnTextChanging;
            view.TextChanged += OnTextChanged;
            view.GotFocus += OnGotFocus;
            view.LostFocus += OnLostFocus;
            view.KeyDown += OnKeyDown;
        }

        private void OnTextChanging(TextBox sender, TextBoxTextChangingEventArgs args)
        {
            var textBox = (ReactTextBox)sender;
            textBox.IncrementEventCount();
        }

        private void OnTextChanged(object sender, TextChangedEventArgs e)
        {
            var textBox = (ReactTextBox)sender;
            textBox.GetReactContext()
                .GetNativeModule<UIManagerModule>()
                .EventDispatcher
                .DispatchEvent(
                    new ReactTextChangedEvent(
                        textBox.GetTag(),
                        textBox.Text,
                        textBox.CurrentEventCount));
        }

        private void OnGotFocus(object sender, RoutedEventArgs e)
        {
            var textBox = (ReactTextBox)sender;
            textBox.GetReactContext()
                .GetNativeModule<UIManagerModule>()
                .EventDispatcher
                .DispatchEvent(
                    new FocusEvent(textBox.GetTag()));
        }

        private void OnLostFocus(object sender, RoutedEventArgs e)
        {
            var textBox = (ReactTextBox)sender;
            var eventDispatcher = textBox.GetReactContext()
                .GetNativeModule<UIManagerModule>()
                .EventDispatcher;

            eventDispatcher.DispatchEvent(
                new BlurEvent(textBox.GetTag()));

            eventDispatcher.DispatchEvent(
                new ReactTextInputEndEditingEvent(
                      textBox.GetTag(),
                      textBox.Text));
        }

        private void OnKeyDown(object sender, KeyRoutedEventArgs e)
        {
            var textBox = (ReactTextBox)sender;
            if (e.Key == VirtualKey.Enter)
            {
                if (!textBox.AcceptsReturn)
                {
                    e.Handled = true;
                    textBox.GetReactContext()
                        .GetNativeModule<UIManagerModule>()
                        .EventDispatcher
                        .DispatchEvent(
                            new ReactTextInputSubmitEditingEvent(
                                textBox.GetTag(),
                                textBox.Text));
                }
            }
<<<<<<< HEAD

            if (!e.Handled)
            {
                textBox.GetReactContext()
                    .GetNativeModule<UIManagerModule>()
                    .EventDispatcher
                    .DispatchEvent(
                        new ReactTextInputKeyEvent(
                            ReactTextInputKeyEvent.KeyPressEventString,
                            textBox.GetTag(),
                            e.Key));
            }
        }
=======
>>>>>>> 4c284fd2

            if (!e.Handled)
            {
                textBox.GetReactContext()
                    .GetNativeModule<UIManagerModule>()
                    .EventDispatcher
                    .DispatchEvent(
                        new KeyEvent(
                            KeyEvent.KeyPressEventString,
                            textBox.GetTag(),
                            e.Key));
            }
        }
    }
}<|MERGE_RESOLUTION|>--- conflicted
+++ resolved
@@ -100,35 +100,6 @@
                             }
                         }
                     },
-<<<<<<< HEAD
-                    {
-                        "topFocus",
-                        new Dictionary<string, object>()
-                        {
-                            {
-                                "phasedRegistrationNames",
-                                new Dictionary<string, string>()
-                                {
-                                    { "bubbled" , "onFocus" },
-                                    { "captured" , "onFocusCapture" }
-                                }
-                            }
-                        }
-                    },
-                    {
-                        "topBlur",
-                        new Dictionary<string, object>()
-                        {
-                            {
-                                "phasedRegistrationNames",
-                                new Dictionary<string, string>()
-                                {
-                                    { "bubbled" , "onBlur" },
-                                    { "captured" , "onBlurCapture" }
-                                }
-                            }
-                        }
-                    },
                     {
                         "topKeyPress",
                         new Dictionary<string, object>()
@@ -144,8 +115,6 @@
                         }
                     },
 
-=======
->>>>>>> 4c284fd2
                 };
             }
         }
@@ -295,23 +264,13 @@
         }
 
         /// <summary>
-<<<<<<< HEAD
-        /// Sets the placeholderTextColor property on the <see cref="ReactTextBox"/>.
-=======
         /// Sets the placeholderTextColor prop on the <see cref="ReactTextBox"/>.
->>>>>>> 4c284fd2
         /// </summary>
         /// <param name="view">The view instance.</param>
         /// <param name="color">The placeholder text color.</param>
         [ReactProp("placeholderTextColor", CustomType = "Color")]
         public void SetPlaceholderTextColor(ReactTextBox view, uint? color)
         {
-<<<<<<< HEAD
-            //The 'PlaceholderTextColor' is not implemented in UWP - Use of this property
-            //will be ignored...
-
-            //TODO: #1039 #1040
-=======
             if (color.HasValue)
             {
                 var brush = new SolidColorBrush(ColorHelpers.Parse(color.Value));
@@ -327,7 +286,6 @@
                 view.Resources["TextControlPlaceholderForegroundFocused"] = new SolidColorBrush(ColorHelpers.Parse(DefaultTextControlPlaceholderForegroundFocused));
                 view.Resources["TextControlPlaceholderForegroundDisabled"] = new SolidColorBrush(ColorHelpers.Parse(DefaultTextControlPlaceholderForegroundDisabled));
             }
->>>>>>> 4c284fd2
         }
 
         /// <summary>
@@ -811,7 +769,6 @@
                                 textBox.Text));
                 }
             }
-<<<<<<< HEAD
 
             if (!e.Handled)
             {
@@ -825,20 +782,5 @@
                             e.Key));
             }
         }
-=======
->>>>>>> 4c284fd2
-
-            if (!e.Handled)
-            {
-                textBox.GetReactContext()
-                    .GetNativeModule<UIManagerModule>()
-                    .EventDispatcher
-                    .DispatchEvent(
-                        new KeyEvent(
-                            KeyEvent.KeyPressEventString,
-                            textBox.GetTag(),
-                            e.Key));
-            }
-        }
     }
 }