--- conflicted
+++ resolved
@@ -71,11 +71,7 @@
 
             var nopCallback = new InvokeCallback((_, __) => { });
             AssertEx.Throws<NativeArgumentsParseException>(
-<<<<<<< HEAD
-                () => testModule.Methods[nameof(TestNativeModule.Bar)].Invoke(reactInstance, JArray.FromObject(new[] { default(object) })),
-=======
                 () => testModule.Methods[nameof(TestNativeModule.Bar)].Invoke(nopCallback, JArray.FromObject(new[] { default(object) })),
->>>>>>> 4c284fd2
                 ex => Assert.AreEqual("jsArguments", ex.ParamName));
         }
 
@@ -131,11 +127,7 @@
             var nopCallback = new InvokeCallback((_, __) => { });
 
             AssertEx.Throws<NativeArgumentsParseException>(
-<<<<<<< HEAD
-                () => module.Methods[nameof(CallbackNativeModule.Foo)].Invoke(reactInstance, JArray.FromObject(new[] { default(object) })),
-=======
                 () => module.Methods[nameof(CallbackNativeModule.Foo)].Invoke(nopCallback, JArray.FromObject(new[] { default(object) })),
->>>>>>> 4c284fd2
                 ex => Assert.AreEqual("jsArguments", ex.ParamName));
         }
 
@@ -201,19 +193,11 @@
             var nopCallback = new InvokeCallback((_, __) => { });
 
             AssertEx.Throws<NativeArgumentsParseException>(
-<<<<<<< HEAD
-                () => module.Methods[nameof(PromiseNativeModule.Foo)].Invoke(reactInstance, JArray.FromObject(new[] { default(object), 43 })),
-                ex => Assert.AreEqual("jsArguments", ex.ParamName));
-
-            AssertEx.Throws<NativeArgumentsParseException>(
-                () => module.Methods[nameof(PromiseNativeModule.Foo)].Invoke(reactInstance, JArray.FromObject(new[] { 42, default(object) })),
-=======
                 () => module.Methods[nameof(PromiseNativeModule.Foo)].Invoke(nopCallback, JArray.FromObject(new[] { default(object), 43 })),
                 ex => Assert.AreEqual("jsArguments", ex.ParamName));
 
             AssertEx.Throws<NativeArgumentsParseException>(
                 () => module.Methods[nameof(PromiseNativeModule.Foo)].Invoke(nopCallback, JArray.FromObject(new[] { 42, default(object) })),
->>>>>>> 4c284fd2
                 ex => Assert.AreEqual("jsArguments", ex.ParamName));
         }
 
@@ -370,19 +354,18 @@
             public void Foo(IPromise promise, int foo) { }
         }
 
-<<<<<<< HEAD
-        class AsyncCallbackNotSupportedNativeModule : NativeModuleBase
-        {
-            public override string Name
-            {
-                get
-                {
-                    return "Test";
-                }
-            }
-
-            [ReactMethod]
-            public Task Foo(ICallback callback)
+        class AsyncNotSupportedNativeModule : NativeModuleBase
+        {
+            public override string Name
+            {
+                get
+                {
+                    return "Test";
+                }
+            }
+
+            [ReactMethod]
+            public Task Foo()
             {
                 var task = new Task(() => { });
                 task.Start();
@@ -390,47 +373,6 @@
             }
         }
 
-        class AsyncPromiseNotSupportedNativeModule : NativeModuleBase
-        {
-            public override string Name
-            {
-                get
-                {
-                    return "Test";
-                }
-            }
-
-            [ReactMethod]
-            public Task Foo(IPromise promise)
-            {
-                var task = new Task(() => { });
-                task.Start();
-                return task;
-            }
-        }
-
-        class AsyncNotImplementedNativeModule : NativeModuleBase
-=======
-        class AsyncNotSupportedNativeModule : NativeModuleBase
->>>>>>> 4c284fd2
-        {
-            public override string Name
-            {
-                get
-                {
-                    return "Test";
-                }
-            }
-
-            [ReactMethod]
-            public Task Foo()
-            {
-                var task = new Task(() => { });
-                task.Start();
-                return task;
-            }
-        }
-
         class TestNativeModule : NativeModuleBase
         {
             private readonly Action _onFoo;
