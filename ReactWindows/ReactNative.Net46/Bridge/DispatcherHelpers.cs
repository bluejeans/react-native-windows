// Copyright (c) Microsoft Corporation. All rights reserved.
// Licensed under the MIT License.

using System;
using System.Diagnostics;
using System.Threading;
using System.Threading.Tasks;
using System.Windows;
using System.Windows.Threading;

// NOTE: Made DispatcherHelpers public for use in CursorModule. Once we upgrade to 0.49 all of this changes anyways.

namespace ReactNative.Bridge
{
    /// <summary>
<<<<<<< HEAD
    /// Utility for managing the application dispatcher
=======
    /// A set of helpers for dispatcher access.
>>>>>>> 4c284fd2
    /// </summary>
    public static class DispatcherHelpers
    {
        private static Dispatcher s_mainDispatcher;

        /// <summary>
<<<<<<< HEAD
        /// Gets the current dispatcher
        /// </summary>
        internal static Dispatcher CurrentDispatcher
=======
        /// Gets the main dispatcher for the app.
        /// </summary>
        public static Dispatcher MainDispatcher
>>>>>>> 4c284fd2
        {
            get
            {
                AssertDispatcherSet();

                return s_mainDispatcher;
            }

            internal set
            {
                if (value == null)
                {
                    throw new ArgumentNullException(nameof(value));
                }

                if (value.Thread.GetApartmentState() != ApartmentState.STA)
                {
                    throw new ArgumentException("Dispatcher must be an STA thread");
                }

                s_mainDispatcher = value;
            }
        }

        /// <summary>
<<<<<<< HEAD
        /// Gets a value indicating whether the dispatcher has been set
        /// </summary>
        /// <returns></returns>
=======
        /// Sets the main dispatcher.
        /// </summary>
        public static void Initialize()
        {
            s_mainDispatcher = Dispatcher.CurrentDispatcher;
        }

        /// <summary>
        /// Checks if the main dispatcher has been set
        /// </summary>
        /// <returns>
        /// <code>true</code> if the dispatcher has been set,
        /// otherwise <code>false</code>.
        /// </returns>
>>>>>>> 4c284fd2
        public static bool IsDispatcherSet()
        {
            return s_mainDispatcher != null;
        }

        /// <summary>
<<<<<<< HEAD
        /// Assert that the current thread is running on the dispatcher
=======
        /// Asserts that the current thread has dispatcher access.
>>>>>>> 4c284fd2
        /// </summary>
        public static void AssertOnDispatcher()
        {
            if (!IsOnDispatcher())
            {
                throw new InvalidOperationException("Thread does not have dispatcher access.");
            }
        }

        /// <summary>
<<<<<<< HEAD
        /// Gets a value indicating whether the current thread is the dispatcher thread
        /// </summary>
        /// <returns></returns>
=======
        /// Checks if the current thread has dispatcher access.
        /// </summary>
        /// <returns>
        /// <code>true</code> if the current thread has main dispatcher access,
        /// otherwise <code>false</code>.
        /// </returns>
>>>>>>> 4c284fd2
        public static bool IsOnDispatcher()
        {
            AssertDispatcherSet();

            return MainDispatcher.CheckAccess();
        }

        /// <summary>
        /// Checks if the current thread has access to the specified dispatcher.
        /// </summary>
        /// <param name="dispatcher">The dispatcher to be checked</param>
        /// <returns>
        /// <code>true</code> if the current thread has main dispatcher access,
        /// otherwise <code>false</code>.
        /// </returns>
        public static bool IsOnDispatcher(Dispatcher dispatcher)
        {
            return dispatcher.CheckAccess();
        }

        /// <summary>
        /// Asserts that the current thread has access to the dispatcher associated with the specified dependency object.
        /// </summary>
        /// <param name="dependencyObject">The dependency object who's dispatcher will be checked</param>
        public static void AssertOnDispatcher(DependencyObject dependencyObject)
        {
            AssertDispatcherSet();

            if (dependencyObject.Dispatcher != s_mainDispatcher)
            {
                throw new InvalidOperationException("Thread does not have dispatcher access (only main dispatcher is supported).");
            }
        }

        /// <summary>
        /// Invokes an action on the main dispatcher.
        /// </summary>
        /// <param name="action">The action to invoke.</param>
        /// <param name="allowInlining">True if inlining is allowed when calling thread is on the main dispatcher.</param>
        public static void RunOnDispatcher(Action action, bool allowInlining = false)
        {
            AssertDispatcherSet();

            RunOnDispatcher(DispatcherPriority.Normal, action, allowInlining);
        }

        /// <summary>
        /// Invokes an action on the main dispatcher with custom priority.
        /// </summary>
        /// <param name="priority">The priority.</param>
        /// <param name="action">The action to invoke.</param>
        /// <param name="allowInlining">True if inlining is allowed when calling thread is on the main dispatcher.</param>
        public static void RunOnDispatcher(DispatcherPriority priority, Action action, bool allowInlining = false)
        {
            AssertDispatcherSet();

            if (allowInlining && IsOnDispatcher())
            {
                action();
            }
            else
            {
                MainDispatcher.InvokeAsync(action, priority).Task.ContinueWith(
                    t =>
                    {
                        Debug.Fail("Exception in fire and forget asynchronous function", t.Exception.ToString());
                    },
                    TaskContinuationOptions.OnlyOnFaulted);
            }

        }

        /// <summary>
        /// Invokes an action on a specified dispatcher.
        /// </summary>
        /// <param name="dispatcher">The dispatcher.</param>
        /// <param name="action">The action to invoke.</param>
        /// <param name="allowInlining">True if inlining is allowed when calling thread is on the same dispatcher as the one in the parameter.</param>
        public static void RunOnDispatcher(Dispatcher dispatcher, Action action, bool allowInlining = false)
        {
            RunOnDispatcher(dispatcher, DispatcherPriority.Normal, action, allowInlining);
        }

        /// <summary>
<<<<<<< HEAD
        /// Invoke the action on the dispatcher thread
        /// </summary>
        /// <param name="action">The action to invoke</param>
        public static async void RunOnDispatcher(Action action)
=======
        /// Invokes an action on a specified dispatcher and priority
        /// </summary>
        /// <param name="dispatcher">The dispatcher.</param>
        /// <param name="priority">The priority.</param>
        /// <param name="action">The action to invoke.</param>
        /// <param name="allowInlining">True if inlining is allowed when calling thread is on the same dispatcher as the one in the parameter.</param>
        public static void RunOnDispatcher(Dispatcher dispatcher, DispatcherPriority priority, Action action, bool allowInlining = false)
>>>>>>> 4c284fd2
        {
            AssertDispatcherSet();

            if (dispatcher != s_mainDispatcher)
            {
                throw new InvalidOperationException("Only main dispatcher is supported.");
            }

            RunOnDispatcher(priority, action, allowInlining);
        }

        /// <summary>
<<<<<<< HEAD
        /// Invoke the function on the dispatcher
        /// </summary>
        /// <typeparam name="T">The return type of the result</typeparam>
        /// <param name="func">The function to invoke</param>
        /// <returns></returns>
        public static Task<T> CallOnDispatcher<T>(Func<T> func)
=======
        /// Invokes a function on the main dispatcher and asynchronously returns the
        /// result.
        /// </summary>
        /// <typeparam name="T">Function return type.</typeparam>
        /// <param name="func">The function to invoke.</param>
        /// <param name="allowInlining">True if inlining is allowed when calling thread is on the main dispatcher.</param>
        /// <returns>A task to await the result.</returns>
        public static Task<T> CallOnDispatcher<T>(Func<T> func, bool allowInlining = false)
>>>>>>> 4c284fd2
        {
            return CallOnDispatcher(MainDispatcher, func, allowInlining);
        }

        /// <summary>
        /// Invokes a function on a specified dispatcher and asynchronously returns the
        /// result.
        /// </summary>
        /// <typeparam name="T">Function return type.</typeparam>
        /// <param name="dispatcher">The Dispatcher to be used.</param>
        /// <param name="func">The function to invoke.</param>
        /// <param name="allowInlining">True if inlining is allowed when calling thread is on the same dispatcher as the one in the parameter.</param>
        /// <returns>A task to await the result.</returns>
        public static Task<T> CallOnDispatcher<T>(Dispatcher dispatcher, Func<T> func, bool allowInlining = false)
        {
            if (allowInlining && IsOnDispatcher(dispatcher))
            {
                try
                {
                    T result = func();
                    return Task.FromResult(result);
                }
                catch (Exception ex)
                {
                    return Task.FromException<T>(ex);
                }
            }
            else
            {
                var taskCompletionSource = new TaskCompletionSource<T>(TaskCreationOptions.RunContinuationsAsynchronously);

                RunOnDispatcher(dispatcher, DispatcherPriority.Normal, () =>
                {
                    RunOnDispatcher(dispatcher, () =>
                    {
                        try
                        {
                            var result = func();
                            taskCompletionSource.SetResult(result);
                        }
                        catch (Exception ex)
                        {
                            taskCompletionSource.SetException(ex);
                        }
                    });
                });

                return taskCompletionSource.Task;
            }
        }

        /// <summary>
        /// Cleans up the dispatcher helpers.
        /// </summary>
        /// <remarks>
        /// No-op on WPF
        /// </remarks>
        public static void Reset()
        {
            // No-op on WPF
        }

        private static void AssertDispatcherSet()
        {
            if (s_mainDispatcher == null)
            {
                throw new InvalidOperationException("Dispatcher has not been set");
            }
        }
    }
}<|MERGE_RESOLUTION|>--- conflicted
+++ resolved
@@ -13,26 +13,16 @@
 namespace ReactNative.Bridge
 {
     /// <summary>
-<<<<<<< HEAD
-    /// Utility for managing the application dispatcher
-=======
     /// A set of helpers for dispatcher access.
->>>>>>> 4c284fd2
     /// </summary>
     public static class DispatcherHelpers
     {
         private static Dispatcher s_mainDispatcher;
 
         /// <summary>
-<<<<<<< HEAD
-        /// Gets the current dispatcher
-        /// </summary>
-        internal static Dispatcher CurrentDispatcher
-=======
         /// Gets the main dispatcher for the app.
         /// </summary>
         public static Dispatcher MainDispatcher
->>>>>>> 4c284fd2
         {
             get
             {
@@ -58,11 +48,6 @@
         }
 
         /// <summary>
-<<<<<<< HEAD
-        /// Gets a value indicating whether the dispatcher has been set
-        /// </summary>
-        /// <returns></returns>
-=======
         /// Sets the main dispatcher.
         /// </summary>
         public static void Initialize()
@@ -77,18 +62,13 @@
         /// <code>true</code> if the dispatcher has been set,
         /// otherwise <code>false</code>.
         /// </returns>
->>>>>>> 4c284fd2
         public static bool IsDispatcherSet()
         {
             return s_mainDispatcher != null;
         }
 
         /// <summary>
-<<<<<<< HEAD
-        /// Assert that the current thread is running on the dispatcher
-=======
         /// Asserts that the current thread has dispatcher access.
->>>>>>> 4c284fd2
         /// </summary>
         public static void AssertOnDispatcher()
         {
@@ -99,18 +79,12 @@
         }
 
         /// <summary>
-<<<<<<< HEAD
-        /// Gets a value indicating whether the current thread is the dispatcher thread
-        /// </summary>
-        /// <returns></returns>
-=======
         /// Checks if the current thread has dispatcher access.
         /// </summary>
         /// <returns>
         /// <code>true</code> if the current thread has main dispatcher access,
         /// otherwise <code>false</code>.
         /// </returns>
->>>>>>> 4c284fd2
         public static bool IsOnDispatcher()
         {
             AssertDispatcherSet();
@@ -195,12 +169,6 @@
         }
 
         /// <summary>
-<<<<<<< HEAD
-        /// Invoke the action on the dispatcher thread
-        /// </summary>
-        /// <param name="action">The action to invoke</param>
-        public static async void RunOnDispatcher(Action action)
-=======
         /// Invokes an action on a specified dispatcher and priority
         /// </summary>
         /// <param name="dispatcher">The dispatcher.</param>
@@ -208,7 +176,6 @@
         /// <param name="action">The action to invoke.</param>
         /// <param name="allowInlining">True if inlining is allowed when calling thread is on the same dispatcher as the one in the parameter.</param>
         public static void RunOnDispatcher(Dispatcher dispatcher, DispatcherPriority priority, Action action, bool allowInlining = false)
->>>>>>> 4c284fd2
         {
             AssertDispatcherSet();
 
@@ -221,14 +188,6 @@
         }
 
         /// <summary>
-<<<<<<< HEAD
-        /// Invoke the function on the dispatcher
-        /// </summary>
-        /// <typeparam name="T">The return type of the result</typeparam>
-        /// <param name="func">The function to invoke</param>
-        /// <returns></returns>
-        public static Task<T> CallOnDispatcher<T>(Func<T> func)
-=======
         /// Invokes a function on the main dispatcher and asynchronously returns the
         /// result.
         /// </summary>
@@ -237,7 +196,6 @@
         /// <param name="allowInlining">True if inlining is allowed when calling thread is on the main dispatcher.</param>
         /// <returns>A task to await the result.</returns>
         public static Task<T> CallOnDispatcher<T>(Func<T> func, bool allowInlining = false)
->>>>>>> 4c284fd2
         {
             return CallOnDispatcher(MainDispatcher, func, allowInlining);
         }
