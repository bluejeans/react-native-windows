﻿// Copyright (c) Microsoft Corporation. All rights reserved.
// Portions derived from React Native:
// Copyright (c) 2015-present, Facebook, Inc.
// Licensed under the MIT License.

using ReactNative.Bridge;
using System;
using System.Runtime.InteropServices;

namespace ReactNative.Modules.Clipboard
{
    /// <summary>
    /// A module that allows JS to get/set clipboard contents.
    /// </summary>
    class ClipboardModule : NativeModuleBase
    {
        private readonly IClipboardInstance _clipboard;
        
        public ClipboardModule() : this(new ClipboardInstance())
        {

        }

        public ClipboardModule(IClipboardInstance clipboard)
        {
            _clipboard = clipboard;
        }

        /// <summary>
        /// The name of the native module.
        /// </summary>
        public override string Name
        {
            get
            {
                return "Clipboard";
            }
        }

        /// <summary>
        /// Get the clipboard content through a promise.
        /// </summary>
        /// <param name="promise">The promise.</param>
        [ReactMethod]
        public void getString(IPromise promise)
        {
            if (promise == null)
            {
                throw new ArgumentNullException(nameof(promise));
            }

            DispatcherHelpers.RunOnDispatcher(() =>
            {
<<<<<<< HEAD
                try
                {
                    if (_clipboard.ContainsText())
                    {
                        var text = _clipboard.GetText();
                        promise.Resolve(text);
                    }
                    else
                    {
                        promise.Resolve("");
                    }
                }
                catch (Exception ex)
                {
                    promise.Reject(ex);
=======
                if (_clipboard.ContainsText())
                {
                    var text = _clipboard.GetText();
                    promise.Resolve(text);
                }
                else
                {
                    promise.Resolve("");
>>>>>>> 4c284fd2
                }
            });
        }

        /// <summary>
        /// Add text to the clipboard or clear the clipboard.
        /// </summary>
        /// <param name="text">The text. If null clear clipboard.</param>
        [ReactMethod]
        public void setString(string text)
        {
            DispatcherHelpers.RunOnDispatcher(new Action(() =>
            {
<<<<<<< HEAD
                try
                {
                    _clipboard.SetText(text);
                }
                catch (Exception)
                {
                    // Ignored
                }
=======
                _clipboard.SetText(text);
>>>>>>> 4c284fd2
            }));
        }
    }
}<|MERGE_RESOLUTION|>--- conflicted
+++ resolved
@@ -51,7 +51,6 @@
 
             DispatcherHelpers.RunOnDispatcher(() =>
             {
-<<<<<<< HEAD
                 try
                 {
                     if (_clipboard.ContainsText())
@@ -67,16 +66,6 @@
                 catch (Exception ex)
                 {
                     promise.Reject(ex);
-=======
-                if (_clipboard.ContainsText())
-                {
-                    var text = _clipboard.GetText();
-                    promise.Resolve(text);
-                }
-                else
-                {
-                    promise.Resolve("");
->>>>>>> 4c284fd2
                 }
             });
         }
@@ -90,7 +79,6 @@
         {
             DispatcherHelpers.RunOnDispatcher(new Action(() =>
             {
-<<<<<<< HEAD
                 try
                 {
                     _clipboard.SetText(text);
@@ -99,9 +87,6 @@
                 {
                     // Ignored
                 }
-=======
-                _clipboard.SetText(text);
->>>>>>> 4c284fd2
             }));
         }
     }
