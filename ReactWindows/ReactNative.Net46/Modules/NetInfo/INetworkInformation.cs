<<<<<<< HEAD
﻿using NETWORKLIST;
=======
// Copyright (c) Microsoft Corporation. All rights reserved.
// Licensed under the MIT License.

>>>>>>> 4c284fd2
using System;

namespace ReactNative.Modules.NetInfo
{
    /// <summary>
    /// An interface for network information status and updates.
    /// </summary>
    public interface INetworkInformation
    {
        /// <summary>
        /// An event that occurs whenever the network connectivity changes.
        /// </summary>
        event EventHandler<NetworkConnectivityChangedEventArgs> NetworkConnectivityChanged;

        /// <summary>
        /// Gets the internet status
        /// </summary>
        /// <returns>
        /// The React Native friendly internet status
        /// </returns>
        string GetInternetStatus();

        /// <summary>
        /// Starts observing network status changes.
        /// </summary>
        void Start();

        /// <summary>
        /// Stops observing network status changes.
        /// </summary>
        void Stop();
    }

    /// <summary>
    /// Describes a network connectivity change event
    /// </summary>
    public class NetworkConnectivityChangedEventArgs : EventArgs
    {
        /// <summary>
        /// Gets or sets a value indicating whether the network is available
        /// </summary>
        public bool IsAvailable { get; set; }

        /// <summary>
        /// Gets or sets a value specifying additional network connectivity status
        /// </summary>
        public string ConnectionStatus { get; set; }
    }
}<|MERGE_RESOLUTION|>--- conflicted
+++ resolved
@@ -1,10 +1,6 @@
-<<<<<<< HEAD
-﻿using NETWORKLIST;
-=======
 // Copyright (c) Microsoft Corporation. All rights reserved.
 // Licensed under the MIT License.
 
->>>>>>> 4c284fd2
 using System;
 
 namespace ReactNative.Modules.NetInfo
