--- conflicted
+++ resolved
@@ -1,6 +1,3 @@
-<<<<<<< HEAD
-﻿using Newtonsoft.Json.Linq;
-=======
 // Copyright (c) Microsoft Corporation. All rights reserved.
 // Portions derived from React Native:
 // Copyright (c) 2015-present, Facebook, Inc.
@@ -8,7 +5,6 @@
 
 using Newtonsoft.Json.Linq;
 using ReactNative.Reflection;
->>>>>>> 4c284fd2
 using ReactNative.Touch;
 using ReactNative.UIManager.Annotations;
 using System;
@@ -34,14 +30,6 @@
         where TFrameworkElement : FrameworkElement
         where TLayoutShadowNode : LayoutShadowNode
     {
-<<<<<<< HEAD
-        /// <summary>
-        /// Set's the  <typeparamref name="TFrameworkElement"/> styling layout 
-        /// properties, based on the <see cref="JObject"/> map.
-        /// </summary>
-        /// <param name="view">The view instance.</param>
-        /// <param name="transforms">The list of transforms.</param>
-=======
         private readonly ViewKeyedDictionary<TFrameworkElement, Action<TFrameworkElement, Dimensions>> _transforms =
             new ViewKeyedDictionary<TFrameworkElement, Action<TFrameworkElement, Dimensions>>();
 
@@ -52,19 +40,11 @@
         /// <param name="transforms">
         /// The transform matrix or the list of transforms.
         /// </param>
->>>>>>> 4c284fd2
         [ReactProp("transform")]
         public void SetTransform(TFrameworkElement view, JArray transforms)
         {
             if (transforms == null)
             {
-<<<<<<< HEAD
-                ResetProjectionMatrix(view);
-            }
-            else
-            {
-                SetProjectionMatrix(view, transforms);
-=======
                 if (_transforms.Remove(view))
                 {
                     ResetProjectionMatrix(view);
@@ -75,7 +55,6 @@
                 _transforms[view] = (v, d) => SetProjectionMatrix(v, d, transforms);
                 var dimensions = GetDimensions(view);
                 SetProjectionMatrix(view, dimensions, transforms);
->>>>>>> 4c284fd2
             }
         }
 
@@ -155,9 +134,6 @@
         }
 
         /// <summary>
-<<<<<<< HEAD
-        /// Called when view is detached from view hierarchy and allows for 
-=======
         /// Sets a tooltip for the view.
         /// </summary>
         /// <param name="view">The view instance.</param>
@@ -182,36 +158,24 @@
 
         /// <summary>
         /// Called when view is detached from view hierarchy and allows for
->>>>>>> 4c284fd2
         /// additional cleanup by the <see cref="IViewManager"/> subclass.
         /// </summary>
         /// <param name="reactContext">The React context.</param>
         /// <param name="view">The view.</param>
         /// <remarks>
-<<<<<<< HEAD
-        /// Be sure to call this base class method to register for pointer 
-=======
         /// Be sure to call this base class method to register for pointer
->>>>>>> 4c284fd2
         /// entered and pointer exited events.
         /// </remarks>
         public override void OnDropViewInstance(ThemedReactContext reactContext, TFrameworkElement view)
         {
             view.MouseEnter -= OnPointerEntered;
             view.MouseLeave -= OnPointerExited;
-<<<<<<< HEAD
-        }
-
-        /// <summary>
-        /// Subclasses can override this method to install custom event 
-=======
             _transforms.Remove(view);
             base.OnDropViewInstance(reactContext, view);
         }
 
         /// <summary>
         /// Subclasses can override this method to install custom event
->>>>>>> 4c284fd2
         /// emitters on the given view.
         /// </summary>
         /// <param name="reactContext">The React context.</param>
@@ -219,11 +183,7 @@
         /// <remarks>
         /// Consider overriding this method if your view needs to emit events
         /// besides basic touch events to JavaScript (e.g., scroll events).
-<<<<<<< HEAD
-        /// 
-=======
         ///
->>>>>>> 4c284fd2
         /// Make sure you call the base implementation to ensure base pointer
         /// event handlers are subscribed.
         /// </remarks>
@@ -246,8 +206,6 @@
         }
 
         /// <summary>
-<<<<<<< HEAD
-=======
         /// Sets the dimensions of the view.
         /// </summary>
         /// <param name="view">The view.</param>
@@ -263,7 +221,6 @@
         }
 
         /// <summary>
->>>>>>> 4c284fd2
         /// Sets the shadow color of the <typeparamref name="TFrameworkElement"/>.
         /// </summary>
         /// <param name="view">The view instance.</param>
@@ -320,28 +277,12 @@
             view.Effect = effect;
         }
 
-<<<<<<< HEAD
-        private static void SetProjectionMatrix(TFrameworkElement view, JArray transforms)
-=======
         private static void SetProjectionMatrix(TFrameworkElement view, Dimensions dimensions, JArray transforms)
->>>>>>> 4c284fd2
         {
             var transformMatrix = TransformHelper.ProcessTransform(transforms);
 
             var translateMatrix = Matrix3D.Identity;
             var translateBackMatrix = Matrix3D.Identity;
-<<<<<<< HEAD
-            if (!double.IsNaN(view.Width))
-            {
-                translateMatrix.OffsetX = -view.Width / 2;
-                translateBackMatrix.OffsetX = view.Width / 2;
-            }
-
-            if (!double.IsNaN(view.Height))
-            {
-                translateMatrix.OffsetY = -view.Height / 2;
-                translateBackMatrix.OffsetY = view.Height / 2;
-=======
             if (!double.IsNaN(dimensions.Width))
             {
                 translateMatrix.OffsetX = -dimensions.Width / 2;
@@ -352,7 +293,6 @@
             {
                 translateMatrix.OffsetY = -dimensions.Height / 2;
                 translateBackMatrix.OffsetY = dimensions.Height / 2;
->>>>>>> 4c284fd2
             }
 
             var projectionMatrix = translateMatrix * transformMatrix * translateBackMatrix;
@@ -361,13 +301,6 @@
 
         private static void ApplyProjection(TFrameworkElement view, Matrix3D projectionMatrix)
         {
-<<<<<<< HEAD
-            if (IsSimpleTranslationOnly(projectionMatrix))
-            {
-                var transform = new MatrixTransform();
-                var matrix = transform.Matrix;
-                ResetProjectionMatrix(view);
-=======
             if (!projectionMatrix.IsAffine)
             {
                 throw new NotImplementedException("ReactNative.Net46 does not support non-affine transformations");
@@ -378,7 +311,6 @@
                 ResetProjectionMatrix(view);
                 var transform = new MatrixTransform();
                 var matrix = transform.Matrix;
->>>>>>> 4c284fd2
                 matrix.OffsetX = projectionMatrix.OffsetX;
                 matrix.OffsetY = projectionMatrix.OffsetY;
                 transform.Matrix = matrix;
@@ -386,23 +318,6 @@
             }
             else
             {
-<<<<<<< HEAD
-                if (projectionMatrix.IsAffine)
-                {
-                    var transform = new MatrixTransform(projectionMatrix.M11,
-                        projectionMatrix.M12,
-                        projectionMatrix.M21,
-                        projectionMatrix.M22,
-                        projectionMatrix.OffsetX,
-                        projectionMatrix.OffsetY);
-
-                    view.RenderTransform = transform;
-                }
-                else
-                {
-                    throw new NotImplementedException("ReactNative.Net46 does not support non-affine transformations");
-                }
-=======
                 var transform = new MatrixTransform(projectionMatrix.M11,
 					projectionMatrix.M12,
                     projectionMatrix.M21,
@@ -411,7 +326,6 @@
                     projectionMatrix.OffsetY);
 
                 view.RenderTransform = transform;
->>>>>>> 4c284fd2
             }
         }
 
