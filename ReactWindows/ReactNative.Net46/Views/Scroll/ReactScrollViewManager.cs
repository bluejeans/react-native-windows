// Copyright (c) Microsoft Corporation. All rights reserved.
// Licensed under the MIT License.

using Newtonsoft.Json.Linq;
using ReactNative.UIManager;
using ReactNative.UIManager.Annotations;
using ReactNative.UIManager.Events;
using System;
using System.Collections.Generic;
using System.Threading;
using System.Threading.Tasks;
using System.Windows;
using System.Windows.Controls;
using System.Windows.Media;

namespace ReactNative.Views.Scroll
{
    /// <summary>
    /// The view manager for scrolling views.
    /// </summary>
    public class ReactScrollViewManager : ViewParentManager<ScrollView>
    {
        private const int CommandScrollTo = 1;

        private readonly IDictionary<ScrollView, ScrollViewerData> _scrollViewerData =
            new Dictionary<ScrollView, ScrollViewerData>();

        /// <summary>
        /// The name of the view manager.
        /// </summary>
        public override string Name
        {
            get
            {
                return "RCTScrollView";
            }
        }

        /// <summary>
        /// The commands map for the view manager.
        /// </summary>
        public override JObject ViewCommandsMap
        {
            get
            {
                return new JObject
                {
                    { "scrollTo", CommandScrollTo },
                };
            }
        }

        /// <summary>
        /// The exported custom direct event types.
        /// </summary>
        public override JObject CustomDirectEventTypeConstants
        {
            get
            {
                return new JObject
                {
                    {
                        ScrollEventType.BeginDrag.GetJavaScriptEventName(),
                        new JObject
                        {
                            { "registrationName", "onScrollBeginDrag" },
                        }
                    },
                    {
                        ScrollEventType.EndDrag.GetJavaScriptEventName(),
                        new JObject
                        {
                            { "registrationName", "onScrollEndDrag" },
                        }
                    },
                    {
                        ScrollEventType.Scroll.GetJavaScriptEventName(),
                        new JObject
                        {
                            { "registrationName", "onScroll" },
                        }
                    }
                };
            }
        }

        /// <summary>
        /// Sets the background color of the view.
        /// </summary>
        /// <param name="view">The view instance.</param>
        /// <param name="color">The masked color value.</param>
        [ReactProp(
            ViewProps.BackgroundColor,
            CustomType = "Color")]
        public void SetBackgroundColor(ScrollView view, uint? color)
        {
            view.Background = color.HasValue
                ? new SolidColorBrush(ColorHelpers.Parse(color.Value))
                : null;
        }

        /// <summary>
        /// Sets whether scroll is enabled on the view.
        /// </summary>
        /// <param name="view">The view instance.</param>
        /// <param name="enabled">The enabled value.</param>
        [ReactProp("scrollEnabled", DefaultBoolean = true)]
        public void SetEnabled(ScrollView view, bool enabled)
        {
            view.CanContentScroll = enabled;
        }

        /// <summary>
        /// Sets whether horizontal scroll is enabled on the view.
        /// </summary>
        /// <param name="view">The view instance.</param>
        /// <param name="horizontal">
        /// The flag signaling whether horizontal scrolling is enabled.
        /// </param>
        [ReactProp("horizontal")]
        public void SetHorizontal(ScrollView view, bool horizontal)
        {
<<<<<<< HEAD
            throw new NotImplementedException();
            // var horizontalScrollMode = horizontal
            //    ? ScrollBarVisibility.Auto
            //    : ScrollBarVisibility.Disabled;
=======
            var horizontalScrollMode = horizontal
                ? ScrollBarVisibility.Auto
                : ScrollBarVisibility.Disabled;
>>>>>>> 4c284fd2

            // view.HorizontalScrollBarVisibility = _scrollViewerData[view].HorizontalScrollBarVisibility = horizontalScrollMode;
        }

        /// <summary>
        /// Sets whether the horizontal scroll indicator is shown.
        /// </summary>
        /// <param name="view">The view instance.</param>
        /// <param name="showIndicator">
        /// The value to show the indicator or not.
        /// </param>
        [ReactProp("showsHorizontalScrollIndicator")]
        public void SetShowsHorizontalScrollIndicator(ScrollView view, bool showIndicator)
        {
            view.HorizontalScrollBarVisibility = showIndicator
                ? ScrollBarVisibility.Auto
                : ScrollBarVisibility.Hidden;
        }

        /// <summary>
        /// Sets whether the vertical scroll indicator is shown.
        /// </summary>
        /// <param name="view">The view instance.</param>
        /// <param name="showIndicator">
        /// The value to show the indicator or not.
        /// </param>
        [ReactProp("showsVerticalScrollIndicator")]
        public void SetShowsVerticalScrollIndicator(ScrollView view, bool showIndicator)
        {
            view.VerticalScrollBarVisibility = showIndicator
                ? ScrollBarVisibility.Visible
                : ScrollBarVisibility.Hidden;
        }

        /// <summary>
        /// Sets the content offset of the scroll view.
        /// </summary>
        /// <param name="view">The view instance.</param>
        /// <param name="contentOffset">The content offset.</param>
        [ReactProp("contentOffset")]
        public void SetContentOffset(ScrollView view, JObject contentOffset)
        {
            view.ScrollChanged -= OnViewChanging;
            view.ScrollToHorizontalOffset(contentOffset.Value<double>("x"));
            view.ScrollToVerticalOffset(contentOffset.Value<double>("y"));
            view.ScrollChanged += OnViewChanging;
        }

        /// <summary>
        /// Sets the minimum zoom scale for the view.
        /// </summary>
        /// <param name="view">The view instance.</param>
        /// <param name="zoomScale">The zoom scale.</param>
        [ReactProp("minimumZoomScale")]
        public void SetMinimumZoomScale(ScrollView view, float? zoomScale)
        {
            throw new NotImplementedException();
        }

        /// <summary>
        /// Sets the maximum zoom scale for the view.
        /// </summary>
        /// <param name="view">The view instance.</param>
        /// <param name="zoomScale">The zoom scale.</param>
        [ReactProp("maximumZoomScale")]
        public void SetMaximumZoomScale(ScrollView view, float? zoomScale)
        {
            throw new NotImplementedException();
        }

        /// <summary>
        /// Sets the zoom scale for the view.
        /// </summary>
        /// <param name="view">The view instance.</param>
        /// <param name="zoomScale">The zoom scale.</param>
        [ReactProp("zoomScale")]
        public void SetZoomScale(ScrollView view, float? zoomScale)
        {
            throw new NotImplementedException();
        }

        /// <summary>
        /// Enables or disables scroll view zoom.
        /// </summary>
        /// <param name="view">The view instance.</param>
        /// <param name="enabled">Signals whether zoom is enabled.</param>
        [ReactProp("zoomEnabled")]
        public void SetZoomScale(ScrollView view, bool? enabled)
        {
            throw new NotImplementedException();
        }

        /// <summary>
        /// Disables keyboaed based arrow scrolling.
        /// </summary>
        /// <param name="view">The view instance.</param>
        /// <param name="disabled">Signals whether keyboard based scrolling is disabled.</param>
        [ReactProp("disableKeyboardBasedScrolling")]
        public void SetDisableKeyboardBasedScrolling(ScrollView view, bool? disabled)
        {
            throw new NotImplementedException();
        }

        /// <summary>
        /// Adds a child at the given index.
        /// </summary>
        /// <param name="parent">The parent view.</param>
        /// <param name="child">The child view.</param>
        /// <param name="index">The index.</param>
        /// <remarks>
        /// <see cref="ReactScrollViewManager"/> only supports one child.
        /// </remarks>
        public override void AddView(ScrollView parent, DependencyObject child, int index)
        {
            if (index != 0)
            {
<<<<<<< HEAD
                throw new ArgumentOutOfRangeException(nameof(index), $"{nameof(ScrollViewer)} currently only supports one child.");
=======
                throw new ArgumentOutOfRangeException(nameof(index), Invariant($"{nameof(ScrollView)} currently only supports one child."));
>>>>>>> 4c284fd2
            }

            if (parent.Content != null)
            {
<<<<<<< HEAD
                throw new InvalidOperationException($"{nameof(ScrollViewer)} already has a child element.");
=======
                throw new InvalidOperationException(Invariant($"{nameof(ScrollView)} already has a child element."));
>>>>>>> 4c284fd2
            }

            child.SetValue(FrameworkElement.VerticalAlignmentProperty, VerticalAlignment.Top);
            child.SetValue(FrameworkElement.HorizontalAlignmentProperty, HorizontalAlignment.Left);
            parent.Content = child;
        }

        /// <summary>
        /// Gets the child at the given index.
        /// </summary>
        /// <param name="parent">The parent view.</param>
        /// <param name="index">The index.</param>
        /// <returns>The child view.</returns>
        /// <remarks>
        /// <see cref="ReactScrollViewManager"/> only supports one child.
        /// </remarks>
        public override DependencyObject GetChildAt(ScrollView parent, int index)
        {
            if (index != 0)
            {
                throw new ArgumentOutOfRangeException(nameof(index), "ScrollView currently only supports one child.");
            }

            return EnsureChild(parent);
        }

        /// <summary>
        /// Gets the number of children in the view parent.
        /// </summary>
        /// <param name="parent">The view parent.</param>
        /// <returns>The number of children.</returns>
        public override int GetChildCount(ScrollView parent)
        {
            return parent.Content != null ? 1 : 0;
        }

        /// <summary>
        /// Removes all children from the view parent.
        /// </summary>
        /// <param name="parent">The view parent.</param>
        public override void RemoveAllChildren(ScrollView parent)
        {
            parent.Content = null;
        }

        /// <summary>
        /// Removes the child at the given index.
        /// </summary>
        /// <param name="parent">The view parent.</param>
        /// <param name="index">The index.</param>
        /// <remarks>
        /// <see cref="ReactScrollViewManager"/> only supports one child.
        /// </remarks>
        public override void RemoveChildAt(ScrollView parent, int index)
        {
            if (index != 0)
            {
                throw new ArgumentOutOfRangeException(nameof(index), "ScrollView currently only supports one child.");
            }

            EnsureChild(parent);
            RemoveAllChildren(parent);
        }

        /// <summary>
        /// Called when view is detached from view hierarchy and allows for
        /// additional cleanup by the <see cref="ReactScrollViewManager"/>.
        /// </summary>
        /// <param name="reactContext">The React context.</param>
        /// <param name="view">The view.</param>
        public override void OnDropViewInstance(ThemedReactContext reactContext, ScrollView view)
        {
            base.OnDropViewInstance(reactContext, view);

            _scrollViewerData.Remove(view);

            var hashCode = view.GetHashCode();
            if (_scollViewCancelMap.ContainsKey(hashCode))
            {
                _scollViewCancelMap[hashCode].Cancel();
                _scollViewCancelMap.Remove(hashCode);
            }

            view.ScrollChanged -= OnViewChanging;
            view.ManipulationStarted -= OnDirectManipulationStarted;
            view.ManipulationCompleted -= OnDirectManipulationCompleted;
        }

        /// <summary>
        /// Receive events/commands directly from JavaScript through the
        /// <see cref="UIManagerModule"/>.
        /// </summary>
        /// <param name="view">
        /// The view instance that should receive the command.
        /// </param>
        /// <param name="commandId">Identifer for the command.</param>
        /// <param name="args">Optional arguments for the command.</param>
        public override void ReceiveCommand(ScrollView view, int commandId, JArray args)
        {
            switch (commandId)
            {
                case CommandScrollTo:
                    var x = args[0].Value<double>();
                    var y = args[1].Value<double>();
                    var animated = args[2].Value<bool>();
                    ScrollTo(view, x, y, animated);
                    break;
                default:
                    throw new InvalidOperationException($"Unsupported command '{commandId}' received by '{typeof(ReactScrollViewManager)}'.");
            }
        }

        /// <summary>
        /// Creates a new view instance.
        /// </summary>
        /// <param name="reactContext">The React context.</param>
        /// <returns>The view instance.</returns>
        protected override ScrollView CreateViewInstance(ThemedReactContext reactContext)
        {
            var scrollViewerData = new ScrollViewerData();

            var scrollViewer = new ScrollView
            {
<<<<<<< HEAD
                HorizontalScrollBarVisibility = ScrollBarVisibility.Disabled,
                VerticalScrollBarVisibility = ScrollBarVisibility.Hidden,
=======
                HorizontalScrollBarVisibility = ScrollBarVisibility.Auto,
                VerticalScrollBarVisibility = ScrollBarVisibility.Auto,
>>>>>>> 4c284fd2
                Focusable = false,
            };

            _scrollViewerData.Add(scrollViewer, scrollViewerData);

            return scrollViewer;
        }

        /// <summary>
        /// Adds event emitters for drag and scroll events.
        /// </summary>
        /// <param name="reactContext">The React context.</param>
        /// <param name="view">The view instance.</param>
        protected override void AddEventEmitters(ThemedReactContext reactContext, ScrollView view)
        {
            base.AddEventEmitters(reactContext, view);
            view.ManipulationStarted += OnDirectManipulationStarted;
            view.ManipulationCompleted += OnDirectManipulationCompleted;
            view.ScrollChanged += OnViewChanging;
        }

        private void OnDirectManipulationCompleted(object sender, object e)
        {
            var scrollViewer = (ScrollView)sender;
            EmitScrollEvent(
                scrollViewer,
                ScrollEventType.EndDrag,
                scrollViewer.HorizontalOffset,
                scrollViewer.VerticalOffset,
                1);
        }

        private void OnDirectManipulationStarted(object sender, object e)
        {
            var scrollViewer = (ScrollView)sender;
            EmitScrollEvent(
                scrollViewer,
                ScrollEventType.BeginDrag,
                scrollViewer.HorizontalOffset,
                scrollViewer.VerticalOffset,
                1);
        }

        private void OnViewChanging(object sender, ScrollChangedEventArgs args)
        {
            var scrollViewer = (ScrollView)sender;
            EmitScrollEvent(
                scrollViewer,
                ScrollEventType.Scroll,
                args.HorizontalOffset,
                args.VerticalOffset,
                1);
        }

        private void EmitScrollEvent(
            ScrollView scrollViewer,
            ScrollEventType eventType,
            double x,
            double y,
            double zoomFactor)
        {
            var reactTag = scrollViewer.GetTag();

            // Scroll position
            var contentOffset = new JObject
            {
                { "x", x },
                { "y", y },
            };

            // Distance the content view is inset from the enclosing scroll view
            // TODO: Should these always be 0 for the XAML ScrollViewer?
            var contentInset = new JObject
            {
                { "top", 0 },
                { "bottom", 0 },
                { "left", 0 },
                { "right", 0 },
            };

            // Size of the content view
            var contentSize = new JObject
            {
                { "width", scrollViewer.ExtentWidth },
                { "height", scrollViewer.ExtentHeight },
            };

            // Size of the viewport
            var layoutMeasurement = new JObject
            {
                { "width", scrollViewer.ActualWidth },
                { "height", scrollViewer.ActualHeight },
            };

            scrollViewer.GetReactContext()
                .GetNativeModule<UIManagerModule>()
                .EventDispatcher
                .DispatchEvent(
                    new ScrollEvent(
                        reactTag,
                        eventType,
                        new JObject
                        {
                            { "target", reactTag },
                            { "responderIgnoreScroll", true },
                            { "contentOffset", contentOffset },
                            { "contentInset", contentInset },
                            { "contentSize", contentSize },
                            { "layoutMeasurement", layoutMeasurement },
                            { "zoomScale", zoomFactor },
                        }));
        }

        private static DependencyObject EnsureChild(ScrollView view)
        {
            var child = view.Content;
            if (child == null)
            {
<<<<<<< HEAD
                throw new InvalidOperationException($"{nameof(ScrollViewer)} does not have any children.");
=======
                throw new InvalidOperationException(Invariant($"{nameof(ScrollView)} does not have any children."));
>>>>>>> 4c284fd2
            }

            var dependencyObject = child as DependencyObject;
            if (dependencyObject == null)
            {
<<<<<<< HEAD
                throw new InvalidOperationException($"Invalid child element in {nameof(ScrollViewer)}.");
=======
                throw new InvalidOperationException(Invariant($"Invalid child element in {nameof(ScrollView)}."));
>>>>>>> 4c284fd2
            }

            return dependencyObject;
        }

        private void ScrollTo(ScrollView scrollView, double x, double y, bool animated)
        {
            if (animated)
            {
                Task.Run(() => ScrollToAnimated(new WeakReference<IScrollView>(scrollView), x, y));
            }
            else
            {
                scrollView.ScrollToHorizontalOffset(x);
                scrollView.ScrollToVerticalOffset(y);
            }
        }

        /// <summary>
        /// As the <see cref="ScrollToAnimated"/> method is reentrant,
        /// _scollViewCancelMap is a Dictionary to map scrollView and <see cref="CancellationTokenSource"/>.
        /// </summary>
        private readonly Dictionary<int, CancellationTokenSource> _scollViewCancelMap = new Dictionary<int, CancellationTokenSource>();

        /// <summary>
        /// ScrollViewer does not support ScrollToSomeWhere animated, this is custom animated work.
        /// </summary>
        /// <param name="weakScrollView">WeakRefernce ScrollViewer</param>
        /// <param name="x">Scroll to x</param>
        /// <param name="y">Scroll to y</param>
        /// <returns>Async task once scrolling is done</returns>
        internal async Task ScrollToAnimated(WeakReference<IScrollView> weakScrollView, double x, double y)
        {
            // Will do animation in this period
            const int ANIMATED_TIME_INTERVAL = 300;

            // Progressively scroll time unit
            const int ANIMATED_TIME_UNIT = 100;

            // Total times to do progressive scroll
            const int ANIMATED_TIME_SLOT = ANIMATED_TIME_INTERVAL / ANIMATED_TIME_UNIT;

            // Threshold to check equalness for double value
            const double DOUBLE_EQUAL_THRESHOLD = 0.001;

            double currentScrollOffsetX = 0;
            double currentScrollOffsetY = 0;
            IScrollView scrollView;

            if (weakScrollView.TryGetTarget(out scrollView))
            {
                // Check to cancel previous scrolling
                var hashCode = scrollView.GetHashCode();
                if (_scollViewCancelMap.ContainsKey(hashCode))
                {
                    _scollViewCancelMap[hashCode].Cancel();
                }

                // Setup new cancellationTokenSource for this run
                var cancellationTokenSource = new CancellationTokenSource();
                _scollViewCancelMap[hashCode] = cancellationTokenSource;

                // Setup progressive scrolling settings
                currentScrollOffsetX = scrollView.HorizontalOffset;
                currentScrollOffsetY = scrollView.VerticalOffset;
                var biasX = (x - currentScrollOffsetX) / ANIMATED_TIME_SLOT;
                var biasY = (y - currentScrollOffsetY) / ANIMATED_TIME_SLOT;

                var isHorizontalScroll = Math.Abs(x - currentScrollOffsetX) >= DOUBLE_EQUAL_THRESHOLD;
                var isVerticalScroll = Math.Abs(y - currentScrollOffsetY) >= DOUBLE_EQUAL_THRESHOLD;

                while ((isHorizontalScroll || isVerticalScroll))
                {
                    cancellationTokenSource.Token.ThrowIfCancellationRequested();
                    if (isHorizontalScroll)
                    {
                        scrollView.ScrollToHorizontalOffset(currentScrollOffsetX + biasX);
                    }

                    if (isVerticalScroll)
                    {
                        scrollView.ScrollToVerticalOffset(currentScrollOffsetY + biasY);
                    }

                    await Task.Delay(TimeSpan.FromMilliseconds(ANIMATED_TIME_UNIT), cancellationTokenSource.Token);

                    // Setup next run's progressive scrolling settings
                    if (!weakScrollView.TryGetTarget(out scrollView))
                    {
                        break;
                    }
                    currentScrollOffsetX = scrollView.HorizontalOffset;
                    currentScrollOffsetY = scrollView.VerticalOffset;
                    isHorizontalScroll = Math.Abs(x - currentScrollOffsetX) >= DOUBLE_EQUAL_THRESHOLD;
                    isVerticalScroll = Math.Abs(y - currentScrollOffsetY) >= DOUBLE_EQUAL_THRESHOLD;
                }

                _scollViewCancelMap.Remove(hashCode);
            }
        }

        class ScrollEvent : Event
        {
            private readonly ScrollEventType _type;
            private readonly JObject _data;

            public ScrollEvent(int viewTag, ScrollEventType type, JObject data)
                : base(viewTag)
            {
                _type = type;
                _data = data;
            }

            public override string EventName
            {
                get
                {
                    return _type.GetJavaScriptEventName();
                }
            }

            public override void Dispatch(RCTEventEmitter eventEmitter)
            {
                eventEmitter.receiveEvent(ViewTag, EventName, _data);
            }
        }

        class ScrollViewerData
        {
            public ScrollBarVisibility HorizontalScrollBarVisibility = ScrollBarVisibility.Disabled;
        }
    }
}<|MERGE_RESOLUTION|>--- conflicted
+++ resolved
@@ -120,16 +120,10 @@
         [ReactProp("horizontal")]
         public void SetHorizontal(ScrollView view, bool horizontal)
         {
-<<<<<<< HEAD
             throw new NotImplementedException();
             // var horizontalScrollMode = horizontal
             //    ? ScrollBarVisibility.Auto
             //    : ScrollBarVisibility.Disabled;
-=======
-            var horizontalScrollMode = horizontal
-                ? ScrollBarVisibility.Auto
-                : ScrollBarVisibility.Disabled;
->>>>>>> 4c284fd2
 
             // view.HorizontalScrollBarVisibility = _scrollViewerData[view].HorizontalScrollBarVisibility = horizontalScrollMode;
         }
@@ -246,20 +240,12 @@
         {
             if (index != 0)
             {
-<<<<<<< HEAD
-                throw new ArgumentOutOfRangeException(nameof(index), $"{nameof(ScrollViewer)} currently only supports one child.");
-=======
-                throw new ArgumentOutOfRangeException(nameof(index), Invariant($"{nameof(ScrollView)} currently only supports one child."));
->>>>>>> 4c284fd2
+                throw new ArgumentOutOfRangeException(nameof(index), $"{nameof(ScrollView)} currently only supports one child.");
             }
 
             if (parent.Content != null)
             {
-<<<<<<< HEAD
-                throw new InvalidOperationException($"{nameof(ScrollViewer)} already has a child element.");
-=======
-                throw new InvalidOperationException(Invariant($"{nameof(ScrollView)} already has a child element."));
->>>>>>> 4c284fd2
+                throw new InvalidOperationException($"{nameof(ScrollView)} already has a child element.");
             }
 
             child.SetValue(FrameworkElement.VerticalAlignmentProperty, VerticalAlignment.Top);
@@ -383,13 +369,8 @@
 
             var scrollViewer = new ScrollView
             {
-<<<<<<< HEAD
-                HorizontalScrollBarVisibility = ScrollBarVisibility.Disabled,
-                VerticalScrollBarVisibility = ScrollBarVisibility.Hidden,
-=======
                 HorizontalScrollBarVisibility = ScrollBarVisibility.Auto,
                 VerticalScrollBarVisibility = ScrollBarVisibility.Auto,
->>>>>>> 4c284fd2
                 Focusable = false,
             };
 
@@ -508,21 +489,13 @@
             var child = view.Content;
             if (child == null)
             {
-<<<<<<< HEAD
-                throw new InvalidOperationException($"{nameof(ScrollViewer)} does not have any children.");
-=======
-                throw new InvalidOperationException(Invariant($"{nameof(ScrollView)} does not have any children."));
->>>>>>> 4c284fd2
+                throw new InvalidOperationException($"{nameof(ScrollView)} does not have any children.");
             }
 
             var dependencyObject = child as DependencyObject;
             if (dependencyObject == null)
             {
-<<<<<<< HEAD
-                throw new InvalidOperationException($"Invalid child element in {nameof(ScrollViewer)}.");
-=======
-                throw new InvalidOperationException(Invariant($"Invalid child element in {nameof(ScrollView)}."));
->>>>>>> 4c284fd2
+                throw new InvalidOperationException($"Invalid child element in {nameof(ScrollView)}.");
             }
 
             return dependencyObject;
