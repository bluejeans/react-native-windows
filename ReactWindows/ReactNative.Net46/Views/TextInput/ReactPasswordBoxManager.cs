// Copyright (c) Microsoft Corporation. All rights reserved.
// Licensed under the MIT License.

using Newtonsoft.Json.Linq;
using ReactNative.Reflection;
using ReactNative.UIManager;
using ReactNative.UIManager.Annotations;
<<<<<<< HEAD
using ReactNative.Views.Extensions;
=======
using ReactNative.UIManager.Events;
>>>>>>> 4c284fd2
using ReactNative.Views.Text;
using System;
using System.Linq;
using System.Windows;
using System.Windows.Controls;
using System.Windows.Input;
using System.Windows.Media;

namespace ReactNative.Views.TextInput
{
    /// <summary>
    /// View manager for <see cref="PasswordBox"/>.
    /// </summary>
    class ReactPasswordBoxManager : BaseViewManager<PasswordBox, ReactPasswordBoxShadowNode>
    {
        internal static readonly Color DefaultPlaceholderTextColor = Color.FromArgb(255, 0, 0, 0);

        /// <summary>
        /// The name of the view manager.
        /// </summary>
        public override string Name
        {
            get
            {
                return "PasswordBoxWindows";
            }
        }

        /// <summary>
        /// The exported custom bubbling event types.
        /// </summary>
        public override JObject CustomBubblingEventTypeConstants
        {
            get
            {
                return new JObject
                {
                    {
                        "topSubmitEditing",
                        new JObject
                        {
                            {
                                "phasedRegistrationNames",
                                new JObject
                                {
                                    { "bubbled" , "onSubmitEditing" },
                                    { "captured" , "onSubmitEditingCapture" }
                                }
                            }
                        }
                    },
                    {
                        "topEndEditing",
                        new JObject
                        {
                            {
                                "phasedRegistrationNames",
                                new JObject
                                {
                                    { "bubbled" , "onEndEditing" },
                                    { "captured" , "onEndEditingCapture" }
                                }
                            }
                        }
                    },
                };
            }
        }

        /// <summary>
        /// Sets the password character on the <see cref="PasswordBox"/>.
        /// </summary>
        /// <param name="view">The view instance.</param>
        /// <param name="passwordCharString">The password masking character to set.</param>
        [ReactProp("passwordChar")]
        public void SetPasswordChar(PasswordBox view, string passwordCharString)
        {
            view.PasswordChar = passwordCharString.ToCharArray().First();
        }

        /// <summary>
        /// Sets the password reveal mode on the <see cref="PasswordBox"/>.
        /// </summary>
        /// <param name="view">The view instance.</param>
        /// <param name="revealModeString">The reveal mode, either Hidden, Peek, or Visibile.</param>
        [ReactProp("passwordRevealMode")]
        public void SetPasswordRevealMode(PasswordBox view, string revealModeString)
        {
            throw new NotSupportedException("Password Reveal Mode is not supported by WPF.");
        }

        /// <summary>
        /// Sets the font size on the <see cref="PasswordBox"/>.
        /// </summary>
        /// <param name="view">The view instance.</param>
        /// <param name="fontSize">The font size.</param>
        [ReactProp(ViewProps.FontSize)]
        public void SetFontSize(PasswordBox view, double fontSize)
        {
            view.FontSize = fontSize;
        }

        /// <summary>
        /// Sets the font color for the node.
        /// </summary>
        /// <param name="view">The view instance.</param>
        /// <param name="color">The masked color value.</param>
        [ReactProp(ViewProps.Color, CustomType = "Color")]
        public void SetColor(PasswordBox view, uint? color)
        {
            view.Foreground = color.HasValue
                ? new SolidColorBrush(ColorHelpers.Parse(color.Value))
                : null;
        }

        /// <summary>
        /// Sets the font family for the node.
        /// </summary>
        /// <param name="view">The view instance.</param>
        /// <param name="familyName">The font family.</param>
        [ReactProp(ViewProps.FontFamily)]
        public void SetFontFamily(PasswordBox view, string familyName)
        {
            view.FontFamily = familyName != null
                ? new FontFamily(familyName)
                : new FontFamily();
        }

        /// <summary>
        /// Sets the font weight for the node.
        /// </summary>
        /// <param name="view">The view instance.</param>
        /// <param name="fontWeightString">The font weight string.</param>
        [ReactProp(ViewProps.FontWeight)]
        public void SetFontWeight(PasswordBox view, string fontWeightString)
        {
            var fontWeight = FontStyleHelpers.ParseFontWeight(fontWeightString);
            view.FontWeight = fontWeight ?? FontWeights.Normal;
        }

        /// <summary>
        /// Sets the font style for the node.
        /// </summary>
        /// <param name="view">The view instance.</param>
        /// <param name="fontStyleString">The font style string.</param>
        [ReactProp(ViewProps.FontStyle)]
        public void SetFontStyle(PasswordBox view, string fontStyleString)
        {
            var fontStyle = EnumHelpers.ParseNullable<FontStyle>(fontStyleString);
            view.FontStyle = fontStyle ?? new FontStyle();
        }

        /// <summary>
        /// Sets the default text placeholder prop on the <see cref="PasswordBox"/>.
        /// </summary>
        /// <param name="view">The view instance.</param>
        /// <param name="placeholder">The placeholder text.</param>
        [ReactProp("placeholder")]
        public void SetPlaceholder(PasswordBox view, string placeholder)
        {
            PlaceholderAdorner.SetText(view, placeholder);
        }

        /// <summary>
<<<<<<< HEAD
        /// Sets the placeholderTextColor property on the <see cref="ReactTextBox"/>.
=======
        /// Sets the placeholderTextColor prop on the <see cref="ReactTextBox"/>.
>>>>>>> 4c284fd2
        /// </summary>
        /// <param name="view">The view instance.</param>
        /// <param name="color">The placeholder text color.</param>
        [ReactProp("placeholderTextColor", CustomType = "Color")]
        public void SetPlaceholderTextColor(PasswordBox view, uint? color)
        {
            var brush = color.HasValue
                ? new SolidColorBrush(ColorHelpers.Parse(color.Value))
                : new SolidColorBrush(DefaultPlaceholderTextColor);

            PlaceholderAdorner.SetTextColor(view, brush);
        }

        /// <summary>
        /// Sets the border color for the <see cref="ReactTextBox"/>.
        /// </summary>
        /// <param name="view">The view instance</param>
        /// <param name="color">The masked color value.</param>
        [ReactProp(ViewProps.BorderColor, CustomType = "Color")]
        public void SetBorderColor(PasswordBox view, uint? color)
        {
            view.BorderBrush = color.HasValue
                ? new SolidColorBrush(ColorHelpers.Parse(color.Value))
                : new SolidColorBrush(ReactTextInputManager.DefaultTextBoxBorder);
        }

        /// <summary>
        /// Sets the background color for the <see cref="ReactTextBox"/>.
        /// </summary>
        /// <param name="view">The view instance.</param>
        /// <param name="color">The masked color value.</param>
        [ReactProp(ViewProps.BackgroundColor, CustomType = "Color")]
        public void SetBackgroundColor(PasswordBox view, uint? color)
        {
            view.Background = color.HasValue
                ? new SolidColorBrush(ColorHelpers.Parse(color.Value))
                : new SolidColorBrush(Colors.White);
        }

        /// <summary>
        /// Sets the selection color for the <see cref="PasswordBox"/>.
        /// </summary>
        /// <param name="view">The view instance.</param>
        /// <param name="color">The masked color value.</param>
        [ReactProp("selectionColor", CustomType = "Color")]
        public void SetSelectionColor(PasswordBox view, uint color)
        {
            view.SelectionBrush = new SolidColorBrush(ColorHelpers.Parse(color));
            view.CaretBrush = new SolidColorBrush(ColorHelpers.Parse(color));
        }

        /// <summary>
        /// Sets the text alignment prop on the <see cref="PasswordBox"/>.
        /// </summary>
        /// <param name="view">The view instance.</param>
        /// <param name="alignment">The text alignment.</param>
        [ReactProp(ViewProps.TextAlignVertical)]
        public void SetTextVerticalAlign(PasswordBox view, string alignment)
        {
            view.VerticalContentAlignment = EnumHelpers.Parse<VerticalAlignment>(alignment);
        }

        /// <summary>
        /// Sets the editablity prop on the <see cref="PasswordBox"/>.
        /// </summary>
        /// <param name="view">The view instance.</param>
        /// <param name="editable">The editable flag.</param>
        [ReactProp("editable")]
        public void SetEditable(PasswordBox view, bool editable)
        {
            view.IsEnabled = editable;
        }

        /// <summary>
        /// Sets whether the view is a tab stop.
        /// </summary>
        /// <param name="view">The view instance.</param>
        /// <param name="isTabStop">
        /// <code>true</code> if the view is a tab stop, otherwise <code>false</code> (control can't get keyboard focus or accept keyboard input in this case).
        /// </param>
        [ReactProp("isTabStop")]
        public void SetIsTabStop(PasswordBox view, bool isTabStop)
        {
            view.IsTabStop = isTabStop;
        }

        /// <summary>
        /// Sets the tab index for the view.
        /// </summary>
        /// <param name="view">The view.</param>
        /// <param name="tabIndex">The tab index.</param>
        [ReactProp("tabIndex")]
        public void SetTabIndex(PasswordBox view, int tabIndex)
        {
            view.TabIndex = tabIndex;
        }

        /// <summary>
        /// Sets the max character length prop on the <see cref="PasswordBox"/>.
        /// </summary>
        /// <param name="view">The view instance.</param>
        /// <param name="maxCharLength">The max length.</param>
        [ReactProp("maxLength")]
        public void SetMaxLength(PasswordBox view, int maxCharLength)
        {
            view.MaxLength = maxCharLength;
        }

        /// <summary>
        /// Sets the keyboard type on the <see cref="PasswordBox"/>.
        /// </summary>
        /// <param name="view">The view instance.</param>
        /// <param name="keyboardType">The keyboard type.</param>
        [ReactProp("keyboardType")]
        public void SetKeyboardType(PasswordBox view, string keyboardType)
        {
            var inputScope = new InputScope();
            var nameValue = keyboardType != null
                ? InputScopeHelpers.FromStringForPasswordBox(keyboardType)
                : InputScopeNameValue.Password;

            inputScope.Names.Add(new InputScopeName(nameValue));
            view.InputScope = inputScope;
        }

        /// <summary>
        /// Sets the border width for a <see cref="PasswordBox"/>.
        /// </summary>
        /// <param name="view">The view instance.</param>
        /// <param name="width">The border width.</param>
        [ReactProp(ViewProps.BorderWidth)]
        public void SetBorderWidth(PasswordBox view, int width)
        {
            view.BorderThickness = new Thickness(width);
        }

        public override ReactPasswordBoxShadowNode CreateShadowNodeInstance()
        {
            return new ReactPasswordBoxShadowNode();
        }

        /// <summary>
        /// Update the view with extra data.
        /// </summary>
        /// <param name="view">The view instance.</param>
        /// <param name="extraData">The extra data.</param>
        public override void UpdateExtraData(PasswordBox view, object extraData)
        {
            var paddings = extraData as float[];
            if (paddings != null)
            {
                view.Padding = new Thickness(
                    paddings[0],
                    paddings[1],
                    paddings[2],
                    paddings[3]);
            }
        }

        /// <summary>
        /// Returns the view instance for <see cref="PasswordBox"/>.
        /// </summary>
        /// <param name="reactContext">The themed React Context</param>
        /// <returns>A new initialized <see cref="PasswordBox"/></returns>
        protected override PasswordBox CreateViewInstance(ThemedReactContext reactContext)
        {
            return new PasswordBox();
        }

        /// <summary>
        /// Implement this method to receive events/commands directly from
        /// JavaScript through the <see cref="PasswordBox"/>.
        /// </summary>
        /// <param name="view">
        /// The view instance that should receive the command.
        /// </param>
        /// <param name="commandId">Identifer for the command.</param>
        /// <param name="args">Optional arguments for the command.</param>
        public override void ReceiveCommand(PasswordBox view, int commandId, JArray args)
        {
            if (commandId == ReactTextInputManager.FocusTextInput)
            {
                view.Focus();
            }
            else if (commandId == ReactTextInputManager.BlurTextInput)
            {
                view.Blur();
            }
        }

        /// <summary>
        /// Installing the textchanged event emitter on the <see cref="TextInput"/> Control.
        /// </summary>
        /// <param name="reactContext">The React context.</param>
        /// <param name="view">The <see cref="PasswordBox"/> view instance.</param>
        protected override void AddEventEmitters(ThemedReactContext reactContext, PasswordBox view)
        {
            base.AddEventEmitters(reactContext, view);
            view.PasswordChanged += OnPasswordChanged;
            view.GotFocus += OnGotFocus;
            view.LostFocus += OnLostFocus;
            view.KeyDown += OnKeyDown;
        }

        /// <summary>
        /// Called when view is detached from view hierarchy and allows for
        /// additional cleanup by the <see cref="ReactTextInputManager"/>.
        /// subclass. Unregister all event handlers for the <see cref="PasswordBox"/>.
        /// </summary>
        /// <param name="reactContext">The React context.</param>
        /// <param name="view">The <see cref="PasswordBox"/>.</param>
        public override void OnDropViewInstance(ThemedReactContext reactContext, PasswordBox view)
        {
            base.OnDropViewInstance(reactContext, view);
            view.KeyDown -= OnKeyDown;
            view.LostFocus -= OnLostFocus;
            view.GotFocus -= OnGotFocus;
            view.PasswordChanged -= OnPasswordChanged;
        }

        /// <summary>
        /// Sets the dimensions of the view.
        /// </summary>
        /// <param name="view">The view.</param>
        /// <param name="dimensions">The output buffer.</param>
        public override void SetDimensions(PasswordBox view, Dimensions dimensions)
        {
            base.SetDimensions(view, dimensions);
            view.MinWidth = dimensions.Width;
            view.MinHeight = dimensions.Height;
        }

        private void OnPasswordChanged(object sender, RoutedEventArgs e)
        {
            var textBox = (PasswordBox)sender;
            textBox.GetReactContext()
                .GetNativeModule<UIManagerModule>()
                .EventDispatcher
                .DispatchEvent(
                    new ReactTextChangedEvent(
                        textBox.GetTag(),
                        textBox.Password,
                        0));
        }

        private void OnGotFocus(object sender, RoutedEventArgs e)
        {
            var textBox = (PasswordBox)sender;
            textBox.GetReactContext()
                .GetNativeModule<UIManagerModule>()
                .EventDispatcher
                .DispatchEvent(
                    new FocusEvent(textBox.GetTag()));
        }

        private void OnLostFocus(object sender, RoutedEventArgs e)
        {
            var textBox = (PasswordBox)sender;
            var eventDispatcher = textBox.GetReactContext()
                .GetNativeModule<UIManagerModule>()
                .EventDispatcher;

            eventDispatcher.DispatchEvent(
                new BlurEvent(textBox.GetTag()));

            eventDispatcher.DispatchEvent(
                new ReactTextInputEndEditingEvent(
                      textBox.GetTag(),
                      textBox.Password));
        }

        private void OnKeyDown(object sender, KeyEventArgs e)
        {
            var textBox = (PasswordBox)sender;
            if (e.Key == Key.Enter)
            {
                e.Handled = true;
                textBox.GetReactContext()
                    .GetNativeModule<UIManagerModule>()
                    .EventDispatcher
                    .DispatchEvent(
                        new ReactTextInputSubmitEditingEvent(
                            textBox.GetTag(),
                            textBox.Password));
            }

            if (!e.Handled)
            {
                textBox.GetReactContext()
                    .GetNativeModule<UIManagerModule>()
                    .EventDispatcher
                    .DispatchEvent(
                        new KeyEvent(
                            KeyEvent.KeyPressEventString,
                            textBox.GetTag(),
                            e.Key));
            }
        }
    }
}<|MERGE_RESOLUTION|>--- conflicted
+++ resolved
@@ -5,11 +5,7 @@
 using ReactNative.Reflection;
 using ReactNative.UIManager;
 using ReactNative.UIManager.Annotations;
-<<<<<<< HEAD
-using ReactNative.Views.Extensions;
-=======
 using ReactNative.UIManager.Events;
->>>>>>> 4c284fd2
 using ReactNative.Views.Text;
 using System;
 using System.Linq;
@@ -174,11 +170,7 @@
         }
 
         /// <summary>
-<<<<<<< HEAD
-        /// Sets the placeholderTextColor property on the <see cref="ReactTextBox"/>.
-=======
         /// Sets the placeholderTextColor prop on the <see cref="ReactTextBox"/>.
->>>>>>> 4c284fd2
         /// </summary>
         /// <param name="view">The view instance.</param>
         /// <param name="color">The placeholder text color.</param>
