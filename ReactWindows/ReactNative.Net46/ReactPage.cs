--- conflicted
+++ resolved
@@ -158,11 +158,8 @@
         public async Task DisposeAsync()
         {
             RootView?.RemoveHandler(Keyboard.KeyDownEvent, (KeyEventHandler)OnAcceleratorKeyActivated);
-<<<<<<< HEAD
-=======
 
             await RootView?.StopReactApplicationAsync();
->>>>>>> 4c284fd2
 
             if (_reactInstanceManager.IsValueCreated)
             {
