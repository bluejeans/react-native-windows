<<<<<<< HEAD
﻿using ReactNative.Animated;
=======
// Copyright (c) Microsoft Corporation. All rights reserved.
// Portions derived from React Native:
// Copyright (c) 2015-present, Facebook, Inc.
// Licensed under the MIT License.

using ReactNative.Animated;
>>>>>>> 4c284fd2
using ReactNative.Bridge;
using ReactNative.Modules.AppState;
using ReactNative.Modules.Clipboard;
using ReactNative.Modules.Core;
using ReactNative.Modules.Dialog;
using ReactNative.Modules.I18N;
<<<<<<< HEAD
=======
using ReactNative.Modules.Image;
>>>>>>> 4c284fd2
using ReactNative.Modules.Launch;
using ReactNative.Modules.NetInfo;
using ReactNative.Modules.Network;
using ReactNative.Modules.Storage;
using ReactNative.Modules.WebSocket;
using ReactNative.UIManager;
using ReactNative.Views.ControlView;
using ReactNative.Views.Image;
using ReactNative.Views.Picker;
using ReactNative.Views.Progress;
using ReactNative.Views.Scroll;
using ReactNative.Views.Slider;
using ReactNative.Views.Text;
using ReactNative.Views.TextInput;
using ReactNative.Views.View;
using ReactNative.Views.Web;
using System.Collections.Generic;

namespace ReactNative.Shell
{
    /// <summary>
    /// Package defining basic modules and view managers.
    /// </summary>
    public class MainReactPackage : IReactPackage
    {
        /// <summary>
        /// Creates the list of native modules to register with the react
        /// instance.
        /// </summary>
        /// <param name="reactContext">The React application context.</param>
        /// <returns>The list of native modules.</returns>
        public IReadOnlyList<INativeModule> CreateNativeModules(ReactContext reactContext)
        {
            return new List<INativeModule>
            {
                new AppStateModule(reactContext),
                new AsyncStorageModule(),
                //new CameraRollManager(reactContext),
                new ClipboardModule(),
                new DialogModule(reactContext),
                new ImageLoaderModule(),
<<<<<<< HEAD
                new I18NModule(),
=======
                new I18NModule(reactContext),
>>>>>>> 4c284fd2
                new LauncherModule(reactContext),
                //new LocationModule(reactContext),
                new NativeAnimatedModule(reactContext),
                new NetworkingModule(reactContext),
                new NetInfoModule(reactContext),
                //new StatusBarModule(),
                //new VibrationModule(),
                new WebSocketModule(reactContext),
            };
        }

        /// <summary>
        /// Creates the list of view managers that should be registered with
        /// the <see cref="UIManagerModule"/>.
        /// </summary>
        /// <param name="reactContext">The React application context.</param>
        /// <returns>The list of view managers.</returns>
        public IReadOnlyList<IViewManager> CreateViewManagers(
            ReactContext reactContext)
        {
            return new List<IViewManager>
            {
                new ReactSimpleTextViewManager(),
                //new ReactFlipViewManager(),
                new ReactImageManager(),
                new ReactProgressBarViewManager(),
                //new ReactProgressRingViewManager(),
                new ReactPickerManager(),
                new ReactRunManager(),
                ////new RecyclerViewBackedScrollViewManager(),
                new ReactScrollViewManager(),
                new ReactSliderManager(),
                //new ReactSplitViewManager(),
                //new ReactSwitchManager(),
                new ReactPasswordBoxManager(),
                new ReactTextInputManager(),
                new ReactTextViewManager(),
                new ReactControlManager(),
                new ReactViewManager(),
                new ReactSpanViewManager(),
                ////new SwipeRefreshLayoutManager(),
                new ReactWebViewManager(),
            };
        }
    }
}<|MERGE_RESOLUTION|>--- conflicted
+++ resolved
@@ -1,23 +1,16 @@
-<<<<<<< HEAD
-﻿using ReactNative.Animated;
-=======
 // Copyright (c) Microsoft Corporation. All rights reserved.
 // Portions derived from React Native:
 // Copyright (c) 2015-present, Facebook, Inc.
 // Licensed under the MIT License.
 
 using ReactNative.Animated;
->>>>>>> 4c284fd2
 using ReactNative.Bridge;
 using ReactNative.Modules.AppState;
 using ReactNative.Modules.Clipboard;
 using ReactNative.Modules.Core;
 using ReactNative.Modules.Dialog;
 using ReactNative.Modules.I18N;
-<<<<<<< HEAD
-=======
 using ReactNative.Modules.Image;
->>>>>>> 4c284fd2
 using ReactNative.Modules.Launch;
 using ReactNative.Modules.NetInfo;
 using ReactNative.Modules.Network;
@@ -59,11 +52,7 @@
                 new ClipboardModule(),
                 new DialogModule(reactContext),
                 new ImageLoaderModule(),
-<<<<<<< HEAD
-                new I18NModule(),
-=======
                 new I18NModule(reactContext),
->>>>>>> 4c284fd2
                 new LauncherModule(reactContext),
                 //new LocationModule(reactContext),
                 new NativeAnimatedModule(reactContext),
