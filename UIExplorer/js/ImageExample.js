﻿/**
 * Copyright (c) 2013-present, Facebook, Inc.
 * All rights reserved.
 *
 * This source code is licensed under the BSD-style license found in the
 * LICENSE file in the root directory of this source tree. An additional grant
 * of patent rights can be found in the PATENTS file in the same directory.
 *
 * The examples provided by Facebook are for non-commercial testing and
 * evaluation purposes only.
 *
 * Facebook reserves all rights not expressly granted.
 *
 * THE SOFTWARE IS PROVIDED "AS IS", WITHOUT WARRANTY OF ANY KIND, EXPRESS
 * OR IMPLIED, INCLUDING BUT NOT LIMITED TO THE WARRANTIES OF MERCHANTABILITY,
 * FITNESS FOR A PARTICULAR PURPOSE AND NON INFRINGEMENT. IN NO EVENT SHALL
 * FACEBOOK BE LIABLE FOR ANY CLAIM, DAMAGES OR OTHER LIABILITY, WHETHER IN
 * AN ACTION OF CONTRACT, TORT OR OTHERWISE, ARISING FROM, OUT OF OR IN
 * CONNECTION WITH THE SOFTWARE OR THE USE OR OTHER DEALINGS IN THE SOFTWARE.
 *
 * @flow
 */
'use strict';

var React = require('react');
var ReactNative = require('react-native');
var {
  ActivityIndicator,
  Image,
  Platform,
  StyleSheet,
  Text,
  View,
} = ReactNative;

var base64Icon = 'data:image/png;base64,iVBORw0KGgoAAAANSUhEUgAAAEsAAABLCAQAAACSR7JhAAADtUlEQVR4Ac3YA2Bj6QLH0XPT1Fzbtm29tW3btm3bfLZtv7e2ObZnms7d8Uw098tuetPzrxv8wiISrtVudrG2JXQZ4VOv+qUfmqCGGl1mqLhoA52oZlb0mrjsnhKpgeUNEs91Z0pd1kvihA3ULGVHiQO2narKSHKkEMulm9VgUyE60s1aWoMQUbpZOWE+kaqs4eLEjdIlZTcFZB0ndc1+lhB1lZrIuk5P2aib1NBpZaL+JaOGIt0ls47SKzLC7CqrlGF6RZ09HGoNy1lYl2aRSWL5GuzqWU1KafRdoRp0iOQEiDzgZPnG6DbldcomadViflnl/cL93tOoVbsOLVM2jylvdWjXolWX1hmfZbGR/wjypDjFLSZIRov09BgYmtUqPQPlQrPapecLgTIy0jMgPKtTeob2zWtrGH3xvjUkPCtNg/tm1rjwrMa+mdUkPd3hWbH0jArPGiU9ufCsNNWFZ40wpwn+62/66R2RUtoso1OB34tnLOcy7YB1fUdc9e0q3yru8PGM773vXsuZ5YIZX+5xmHwHGVvlrGPN6ZSiP1smOsMMde40wKv2VmwPPVXNut4sVpUreZiLBHi0qln/VQeI/LTMYXpsJtFiclUN+5HVZazim+Ky+7sAvxWnvjXrJFneVtLWLyPJu9K3cXLWeOlbMTlrIelbMDlrLenrjEQOtIF+fuI9xRp9ZBFp6+b6WT8RrxEpdK64BuvHgDk+vUy+b5hYk6zfyfs051gRoNO1usU12WWRWL73/MMEy9pMi9qIrR4ZpV16Rrvduxazmy1FSvuFXRkqTnE7m2kdb5U8xGjLw/spRr1uTov4uOgQE+0N/DvFrG/Jt7i/FzwxbA9kDanhf2w+t4V97G8lrT7wc08aA2QNUkuTfW/KimT01wdlfK4yEw030VfT0RtZbzjeMprNq8m8tnSTASrTLti64oBNdpmMQm0eEwvfPwRbUBywG5TzjPCsdwk3IeAXjQblLCoXnDVeoAz6SfJNk5TTzytCNZk/POtTSV40NwOFWzw86wNJRpubpXsn60NJFlHeqlYRbslqZm2jnEZ3qcSKgm0kTli3zZVS7y/iivZTweYXJ26Y+RTbV1zh3hYkgyFGSTKPfRVbRqWWVReaxYeSLarYv1Qqsmh1s95S7G+eEWK0f3jYKTbV6bOwepjfhtafsvUsqrQvrGC8YhmnO9cSCk3yuY984F1vesdHYhWJ5FvASlacshUsajFt2mUM9pqzvKGcyNJW0arTKN1GGGzQlH0tXwLDgQTurS8eIQAAAABJRU5ErkJggg==';

var ImageCapInsetsExample = require('./ImageCapInsetsExample');
const IMAGE_PREFETCH_URL = 'http://facebook.github.io/origami/public/images/blog-hero.jpg?r=1&t=' + Date.now();
var prefetchTask = Image.prefetch(IMAGE_PREFETCH_URL);

var NetworkImageCallbackExample = React.createClass({
  getInitialState: function() {
    return {
      events: [],
      startLoadPrefetched: false,
      mountTime: new Date(),
    };
  },

  componentWillMount() {
    this.setState({mountTime: new Date()});
  },

  render: function() {
    var { mountTime } = this.state;

    return (
      <View>
        <Image
          source={this.props.source}
          style={[styles.base, {overflow: 'visible'}]}
          onLoadStart={() => this._loadEventFired(`✔ onLoadStart (+${new Date() - mountTime}ms)`)}
          onLoad={(event) => {
            // Currently this image source feature is only available on iOS.
            if (event.nativeEvent.source) {
              const url = event.nativeEvent.source.url;
              this._loadEventFired(`✔ onLoad (+${new Date() - mountTime}ms) for URL ${url}`);
            } else {
              this._loadEventFired(`✔ onLoad (+${new Date() - mountTime}ms)`);
            }
          }}
          onLoadEnd={() => {
            this._loadEventFired(`✔ onLoadEnd (+${new Date() - mountTime}ms)`);
            this.setState({startLoadPrefetched: true}, () => {
              prefetchTask.then(() => {
                this._loadEventFired(`✔ Prefetch OK (+${new Date() - mountTime}ms)`);
              }, error => {
                this._loadEventFired(`✘ Prefetch failed (+${new Date() - mountTime}ms)`);
              });
            });
          }}
        />
        {this.state.startLoadPrefetched ?
          <Image
            source={this.props.prefetchedSource}
            style={[styles.base, {overflow: 'visible'}]}
            onLoadStart={() => this._loadEventFired(`✔ (prefetched) onLoadStart (+${new Date() - mountTime}ms)`)}
            onLoad={(event) => {
              // Currently this image source feature is only available on iOS.
              if (event.nativeEvent.source) {
                const url = event.nativeEvent.source.url;
                this._loadEventFired(`✔ (prefetched) onLoad (+${new Date() - mountTime}ms) for URL ${url}`);
              } else {
                this._loadEventFired(`✔ (prefetched) onLoad (+${new Date() - mountTime}ms)`);
              }
            }}
            onLoadEnd={() => this._loadEventFired(`✔ (prefetched) onLoadEnd (+${new Date() - mountTime}ms)`)}
          />
          : null}
        <Text style={{marginTop: 20}}>
          {this.state.events.join('\n')}
        </Text>
      </View>
    );
  },

  _loadEventFired(event) {
    this.setState((state) => {
      return state.events = [...state.events, event];
    });
  }
});

var NetworkImageExample = React.createClass({
  getInitialState: function() {
    return {
      error: false,
      loading: false,
      progress: 0
    };
  },
  render: function() {
    var loader = this.state.loading ?
      <View style={styles.progress}>
        <Text>{this.state.progress}%</Text>
        <ActivityIndicator style={{marginLeft:5}} />
      </View> : null;
    return this.state.error ?
      <Text>{this.state.error}</Text> :
      <Image
        source={this.props.source}
        style={[styles.base, {overflow: 'visible'}]}
        onLoadStart={(e) => this.setState({loading: true})}
        onError={(e) => this.setState({error: e.nativeEvent.error, loading: false})}
        onProgress={(e) => this.setState({progress: Math.round(100 * e.nativeEvent.loaded / e.nativeEvent.total)})}
        onLoad={() => this.setState({loading: false, error: false})}>
        {loader}
      </Image>;
  }
});

var ImageSizeExample = React.createClass({
  getInitialState: function() {
    return {
      width: 0,
      height: 0,
    };
  },
  componentDidMount: function() {
    Image.getSize(this.props.source.uri, (width, height) => {
      this.setState({width, height});
    });
  },
  render: function() {
    return (
      <View style={{flexDirection: 'row'}}>
        <Image
          style={{
            width: 60,
            height: 60,
            backgroundColor: 'transparent',
            marginRight: 10,
          }}
          source={this.props.source} />
        <Text>
          Actual dimensions:{'\n'}
          Width: {this.state.width}, Height: {this.state.height}
        </Text>
      </View>
    );
  },
});

var MultipleSourcesExample = React.createClass({
  getInitialState: function() {
    return {
      width: 30,
      height: 30,
    };
  },
  render: function() {
    return (
      <View>
        <View style={{flexDirection: 'row', justifyContent: 'space-between'}}>
          <Text
            style={styles.touchableText}
            onPress={this.decreaseImageSize} >
            Decrease image size
          </Text>
          <Text
            style={styles.touchableText}
            onPress={this.increaseImageSize} >
            Increase image size
          </Text>
        </View>
        <Text>Container image size: {this.state.width}x{this.state.height} </Text>
        <View
          style={{height: this.state.height, width: this.state.width}} >
          <Image
            style={{flex: 1}}
            source={[
              {uri: 'http://facebook.github.io/react/img/logo_small.png', width: 38, height: 38},
              {uri: 'http://facebook.github.io/react/img/logo_small_2x.png', width: 76, height: 76},
              {uri: 'http://facebook.github.io/react/img/logo_og.png', width: 400, height: 400}
            ]}
          />
        </View>
      </View>
    );
  },
  increaseImageSize: function() {
    if (this.state.width >= 100) {
      return;
    }
    this.setState({
      width: this.state.width + 10,
      height: this.state.height + 10,
    });
  },
  decreaseImageSize: function() {
    if (this.state.width <= 10) {
      return;
    }
    this.setState({
      width: this.state.width - 10,
      height: this.state.height - 10,
    });
  },
});

exports.displayName = (undefined: ?string);
exports.framework = 'React';
exports.title = '<Image>';
exports.description = 'Base component for displaying different types of images.';

exports.examples = [
  {
    title: 'Plain Network Image',
    description: 'If the `source` prop `uri` property is prefixed with ' +
    '"http", then it will be downloaded from the network.',
    render: function() {
      return (
        <Image
          source={{uri: 'http://facebook.github.io/react/img/logo_og.png'}}
          style={styles.base}
        />
      );
    },
  },
  {
    title: 'Plain Static Image',
    description: 'Static assets should be placed in the source code tree, and ' +
    'required in the same way as JavaScript modules.',
    render: function() {
      return (
        <View style={styles.horizontal}>
          <Image source={require('./uie_thumb_normal.png')} style={styles.icon} />
          <Image source={require('./uie_thumb_selected.png')} style={styles.icon} />
          <Image source={require('./uie_comment_normal.png')} style={styles.icon} />
          <Image source={require('./uie_comment_highlighted.png')} style={styles.icon} />
        </View>
      );
    },
  },
  {
    title: 'Image Loading Events',
    render: function() {
      return (
        <NetworkImageCallbackExample source={{uri: 'http://facebook.github.io/origami/public/images/blog-hero.jpg?r=1&t=' + Date.now()}}
          prefetchedSource={{uri: IMAGE_PREFETCH_URL}}/>
      );
    },
  },
  {
    title: 'Error Handler',
    render: function() {
      return (
        <NetworkImageExample source={{uri: 'http://TYPO_ERROR_facebook.github.io/react/img/logo_og.png'}} />
      );
    },
    platform: 'ios',
  },
  {
    title: 'Image Download Progress',
    render: function() {
      return (
        <NetworkImageExample source={{uri: 'http://facebook.github.io/origami/public/images/blog-hero.jpg?r=1'}}/>
      );
    },
    platform: 'ios',
  },
  {
    title: 'defaultSource',
    description: 'Show a placeholder image when a network image is loading',
    render: function() {
      return (
        <Image
          defaultSource={require('./bunny.png')}
          source={{uri: 'http://facebook.github.io/origami/public/images/birds.jpg'}}
          style={styles.base}
        />
      );
    },
    platform: 'ios',
  },
  {
    title: 'Border Color',
    render: function() {
      return (
        <View style={styles.horizontal}>
          <Image
            source={smallImage}
            style={[
              styles.base,
              styles.background,
              {borderWidth: 3, borderColor: '#f099f0'}
            ]}
          />
        </View>
      );
    },
  },
  {
    title: 'Border Width',
    render: function() {
      return (
        <View style={styles.horizontal}>
          <Image
            source={smallImage}
            style={[
              styles.base,
              styles.background,
              {borderWidth: 5, borderColor: '#f099f0'}
            ]}
          />
        </View>
      );
    },
  },
  {
    title: 'Border Radius',
    render: function() {
      return (
        <View style={styles.horizontal}>
          <Image
            style={[styles.base, {borderRadius: 5}]}
            source={fullImage}
          />
          <Image
            style={[styles.base, styles.leftMargin, {borderRadius: 19}]}
            source={fullImage}
          />
        </View>
      );
    },
  },
  {
    title: 'Background Color',
    render: function() {
      return (
        <View style={styles.horizontal}>
          <Image source={smallImage} style={styles.base} />
          <Image
            style={[
              styles.base,
              styles.leftMargin,
              {backgroundColor: 'rgba(0, 0, 100, 0.25)'}
            ]}
            source={smallImage}
          />
          <Image
            style={[styles.base, styles.leftMargin, {backgroundColor: 'red'}]}
            source={smallImage}
          />
          <Image
            style={[styles.base, styles.leftMargin, {backgroundColor: 'black'}]}
            source={smallImage}
          />
        </View>
      );
    },
  },
  {
    title: 'Opacity',
    render: function() {
      return (
        <View style={styles.horizontal}>
          <Image
            style={[styles.base, {opacity: 1}]}
            source={fullImage}
          />
          <Image
            style={[styles.base, styles.leftMargin, {opacity: 0.8}]}
            source={fullImage}
          />
          <Image
            style={[styles.base, styles.leftMargin, {opacity: 0.6}]}
            source={fullImage}
          />
          <Image
            style={[styles.base, styles.leftMargin, {opacity: 0.4}]}
            source={fullImage}
          />
          <Image
            style={[styles.base, styles.leftMargin, {opacity: 0.2}]}
            source={fullImage}
          />
          <Image
            style={[styles.base, styles.leftMargin, {opacity: 0}]}
            source={fullImage}
          />
        </View>
      );
    },
  },
  {
    title: 'Nesting',
    render: function() {
      return (
        <Image
          style={{width: 60, height: 60, backgroundColor: 'transparent'}}
          source={fullImage}>
          <Text style={styles.nestedText}>
            React
          </Text>
        </Image>
      );
    },
  },
  {
    title: 'Tint Color',
    description: 'The `tintColor` style prop changes all the non-alpha ' +
      'pixels to the tint color.',
    render: function() {
      return (
        <View>
          <View style={styles.horizontal}>
            <Image
              source={require('./uie_thumb_normal.png')}
              style={[styles.icon, {borderRadius: 5, tintColor: '#5ac8fa' }]}
            />
            <Image
              source={require('./uie_thumb_normal.png')}
              style={[styles.icon, styles.leftMargin, {borderRadius: 5, tintColor: '#4cd964' }]}
            />
            <Image
              source={require('./uie_thumb_normal.png')}
              style={[styles.icon, styles.leftMargin, {borderRadius: 5, tintColor: '#ff2d55' }]}
            />
            <Image
              source={require('./uie_thumb_normal.png')}
              style={[styles.icon, styles.leftMargin, {borderRadius: 5, tintColor: '#8e8e93' }]}
            />
          </View>
          <Text style={styles.sectionText}>
            It also works with downloaded images:
          </Text>
          <View style={styles.horizontal}>
            <Image
              source={smallImage}
              style={[styles.base, {borderRadius: 5, tintColor: '#5ac8fa' }]}
            />
            <Image
              source={smallImage}
              style={[styles.base, styles.leftMargin, {borderRadius: 5, tintColor: '#4cd964' }]}
            />
            <Image
              source={smallImage}
              style={[styles.base, styles.leftMargin, {borderRadius: 5, tintColor: '#ff2d55' }]}
            />
            <Image
              source={smallImage}
              style={[styles.base, styles.leftMargin, {borderRadius: 5, tintColor: '#8e8e93' }]}
            />
          </View>
        </View>
      );
    },
  },
  {
    title: 'Resize Mode',
    description: 'The `resizeMode` style prop controls how the image is ' +
      'rendered within the frame.',
    render: function() {
      return (
        <View>
          {[smallImage, fullImage].map((image, index) => {
            return (
            <View key={index}>
              <View style={styles.horizontal}>
                <View>
                  <Text style={[styles.resizeModeText]}>
                    Contain
                  </Text>
                  <Image
                    style={styles.resizeMode}
                    resizeMode={Image.resizeMode.contain}
                    source={image}
                  />
                </View>
                <View style={styles.leftMargin}>
                  <Text style={[styles.resizeModeText]}>
                    Cover
                  </Text>
                  <Image
                    style={styles.resizeMode}
                    resizeMode={Image.resizeMode.cover}
                    source={image}
                  />
                </View>
              </View>
              <View style={styles.horizontal}>
                <View>
                  <Text style={[styles.resizeModeText]}>
                    Stretch
                  </Text>
                  <Image
                    style={styles.resizeMode}
                    resizeMode={Image.resizeMode.stretch}
                    source={image}
                  />
                </View>
                { Platform.OS === 'ios' ?
                  <View style={styles.leftMargin}>
                    <Text style={[styles.resizeModeText]}>
                      Repeat
                    </Text>
                    <Image
                      style={styles.resizeMode}
                      resizeMode={Image.resizeMode.repeat}
                      source={image}
                    />
                  </View>
                : null }
                { Platform.OS === 'android' ?
                  <View style={styles.leftMargin}>
                    <Text style={[styles.resizeModeText]}>
                      Center
                    </Text>
                    <Image
                      style={styles.resizeMode}
                      resizeMode={Image.resizeMode.center}
                      source={image}
                    />
                  </View>
                : null }
              </View>
            </View>
          );
        })}
        </View>
      );
    },
  },
  {
    title: 'Animated GIF',
    render: function() {
      return (
        <Image
          style={styles.gif}
          source={{uri: 'http://38.media.tumblr.com/9e9bd08c6e2d10561dd1fb4197df4c4e/tumblr_mfqekpMktw1rn90umo1_500.gif'}}
        />
      );
    },
    platform: 'ios',
  },
  {
    title: 'Base64 image',
    render: function() {
      return (
        <Image
          style={styles.base64}
          source={{uri: base64Icon, scale: 3}}
        />
      );
    },
    platforms: ['ios', 'windows'],
  },
  {
    title: 'Cap Insets',
    description:
      'When the image is resized, the corners of the size specified ' +
      'by capInsets will stay a fixed size, but the center content and ' +
      'borders of the image will be stretched. This is useful for creating ' +
      'resizable rounded buttons, shadows, and other resizable assets.',
    render: function() {
      return <ImageCapInsetsExample />;
    },
    platform: 'ios',
  },
  {
    title: 'Image Size',
    render: function() {
      return <ImageSizeExample source={fullImage} />;
    },
  },
  {
    title: 'MultipleSourcesExample',
    description:
      'The `source` prop allows passing in an array of uris, so that native to choose which image ' +
      'to diplay based on the size of the of the target image',
    render: function() {
      return <MultipleSourcesExample />;
    },
  },
  {
    title: 'Legacy local image',
    description:
      'Images shipped with the native bundle, but not managed ' +
      'by the JS packager',
    render: function() {
      return (
        <Image
          source={require('image!legacy_image')}
        />
      );
    },
    platforms: ['android', 'ios'],
  },
  {
    title: 'Bundled images',
    description:
      'Images shipped in a separate native bundle',
    render: function() {
      return (
        <View style={{flexDirection: 'row'}}>
          <Image
            source={{
              url: 'ImageInBundle',
              bundle: 'UIExplorerBundle',
              width: 100,
              height: 100,
            }}
            style={{borderColor: 'yellow', borderWidth: 4}}
          />
          <Image
            source={{
              url: 'ImageInAssetCatalog',
              bundle: 'UIExplorerBundle',
              width: 100,
              height: 100,
            }}
            style={{marginLeft: 10, borderColor: 'blue', borderWidth: 4}}
          />
        </View>
      );
    },
<<<<<<< HEAD
    platforms: ['android', 'ios'],
=======
    platform: 'ios',
>>>>>>> 6f48ec20
  },
];

var fullImage = {uri: 'http://facebook.github.io/react/img/logo_og.png'};
var smallImage = {uri: 'http://facebook.github.io/react/img/logo_small_2x.png'};

var styles = StyleSheet.create({
  base: {
    width: 38,
    height: 38,
  },
  progress: {
    flex: 1,
    alignItems: 'center',
    flexDirection: 'row',
    width: 100
  },
  leftMargin: {
    marginLeft: 10,
  },
  background: {
    backgroundColor: '#222222'
  },
  sectionText: {
    marginVertical: 6,
  },
  nestedText: {
    marginLeft: 12,
    marginTop: 20,
    backgroundColor: 'transparent',
    color: 'white'
  },
  resizeMode: {
    width: 90,
    height: 60,
    borderWidth: 0.5,
    borderColor: 'black'
  },
  resizeModeText: {
    fontSize: 11,
    marginBottom: 3,
  },
  icon: {
    width: 15,
    height: 15,
  },
  horizontal: {
    flexDirection: 'row',
  },
  gif: {
    flex: 1,
    height: 200,
  },
  base64: {
    flex: 1,
    height: 50,
    resizeMode: 'contain',
  },
  touchableText: {
    fontWeight: '500',
    color: 'blue',
  },
});<|MERGE_RESOLUTION|>--- conflicted
+++ resolved
@@ -646,11 +646,7 @@
         </View>
       );
     },
-<<<<<<< HEAD
-    platforms: ['android', 'ios'],
-=======
     platform: 'ios',
->>>>>>> 6f48ec20
   },
 ];
 
